#![no_std]
#![feature(slice_concat_ext)]
/// Enigma implementation of bindings to the Enigma runtime.
/// This crate should be used in contracts.
#[macro_use]
extern crate serde_json;
extern crate serde;
#[macro_use]
mod internal_std;
mod eng_wasm_errors;
mod ethereum;
pub extern crate pwasm_abi;
#[macro_use] pub extern crate failure;
extern crate syn;
extern crate tiny_keccak;
extern crate ethabi;
extern crate byteorder;

pub use internal_std::*;
pub use eng_wasm_errors::*;
pub use serde_json::Value;
pub use ethereum::short_signature;
<<<<<<< HEAD
=======
pub use pwasm_abi::types::*;
>>>>>>> 33bdf876

pub mod external {
    extern "C" {
        pub fn write_state (key: *const u8, key_len: u32, value: *const u8, value_len: u32);
        pub fn read_state (key: *const u8, key_len: u32) -> i32;
        pub fn from_memory(result: *const u8, result_len: i32);
        pub fn eprint(str_ptr: *const u8, str_len: u32);
        pub fn fetch_function_name_length() -> i32;
        pub fn fetch_function_name(name_holder: *const u8);
        pub fn fetch_args_length() -> i32;
        pub fn fetch_args(name_holder: *const u8);
        pub fn fetch_types_length() -> i32;
        pub fn fetch_types(name_holder: *const u8);
        pub fn write_payload(payload: *const u8, payload_len: u32);
        pub fn write_address(address: *const u8);
    }
}

#[no_mangle]
pub fn print(msg: &str) -> i32 {
    unsafe { external::eprint(msg.as_ptr(), msg.len() as u32); }
    0
}

#[macro_export]
macro_rules! eprint {
    ( $($arg: tt)* ) => (
    $crate::print( &eformat!( $($arg)* ) )
    );
}

/// Write to state
pub fn write<T>(key: &str, _value: T) where T: serde::Serialize {
    let value = json!(_value);
    let value_vec = serde_json::to_vec(&value).unwrap();
    unsafe { external::write_state(key.as_ptr(), key.len() as u32, value_vec.as_ptr(), value_vec.len() as u32) }
}

/// Read from state
pub fn read<T>(key: &str) -> T where for<'de> T: serde::Deserialize<'de> {
    let val_len = unsafe { external::read_state(key.as_ptr(), key.len() as u32) };
    let value_holder: Vec<u8> = iter::repeat(0).take(val_len as usize).collect();
    unsafe { external::from_memory(value_holder.as_ptr(), val_len) };
    let value: Value = serde_json::from_slice(&value_holder).map_err(|_| print("failed unwrapping from_slice")).unwrap();
    serde_json::from_value(value.clone()).map_err(|_| print("failed unwrapping from_value")).expect("failed")
}

pub fn write_ethereum_payload(payload: Vec<u8>){
    unsafe { external::write_payload(payload.as_ptr(), payload.len() as u32) };
}

pub fn write_ethereum_contract_addr(address: &[u8;20]){
    unsafe { external::write_address(address.as_ptr()) };
}

#[macro_export]
 macro_rules! write_state {
     ( $($key: expr => $val: expr),+ ) => {
         {
             $(
                 $crate::write($key, $val);
             )+
         }
     }
 }

#[macro_export]
 macro_rules! read_state {
     ( $key: expr ) => {
         {
             $crate::read($key)
         }
     }
 }

#[cfg(test)]
mod tests {
    use super::*;
    #[test]
    fn what() {
        print("TEST!");
    }
}
<|MERGE_RESOLUTION|>--- conflicted
+++ resolved
@@ -20,10 +20,7 @@
 pub use eng_wasm_errors::*;
 pub use serde_json::Value;
 pub use ethereum::short_signature;
-<<<<<<< HEAD
-=======
 pub use pwasm_abi::types::*;
->>>>>>> 33bdf876
 
 pub mod external {
     extern "C" {
