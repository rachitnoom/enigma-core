--- conflicted
+++ resolved
@@ -44,13 +44,8 @@
         }
 
         let mut result: WasmResult = Default::default();
-<<<<<<< HEAD
-        result.signature = exec.signature;
-        result.eth_contract_addr = exec.ethereum_address;
+        result.signature = exec.0.signature;
         result.used_gas = exec.used_gas;
-=======
-        result.signature = exec.0.signature;
->>>>>>> 0c1ae25c
 
         // If there is no call to any ethereum contract in the execution, then
         // `eth_contract_addr` is all zeros
