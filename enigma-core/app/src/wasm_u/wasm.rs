extern crate sgx_types;
extern crate sgx_urts;
extern crate rustc_hex;

use crate::common_u::errors::EnclaveFailError;
use enigma_types::{ContractAddress, EnclaveReturn, ExecuteResult, PubKey, RawPointer, traits::SliceCPtr};
use super::WasmResult;
use crate::db::DB;
use std::convert::TryInto;
use failure::Error;
use sgx_types::*;


extern "C" {
    fn ecall_deploy(eid: sgx_enclave_id_t, retval: *mut EnclaveReturn,
                    bytecode: *const u8, bytecode_len: usize,
                    constructor: *const u8, constructor_len: usize,
                    args: *const u8, args_len: usize,
                    address: &ContractAddress, user_key: &PubKey,
                    gas_limit: *const u64, db_ptr: *const RawPointer,
                    result: &mut ExecuteResult) -> sgx_status_t;

    fn ecall_execute(eid: sgx_enclave_id_t, retval: *mut EnclaveReturn,
                     bytecode: *const u8, bytecode_len: usize,
                     callable: *const u8, callable_len: usize,
                     args: *const u8, args_len: usize,
                     user_key: &[u8; 64], contract_address: &ContractAddress,
                     gas_limit: *const u64, db_ptr: *const RawPointer, result: &mut ExecuteResult ) -> sgx_status_t;
}

const MAX_EVM_RESULT: usize = 100_000;
#[logfn(DEBUG)]
pub fn deploy(db: &mut DB, eid: sgx_enclave_id_t,  bytecode: &[u8], constructor: &[u8], args: &[u8],
              contract_address: &ContractAddress, user_pubkey: &PubKey, gas_limit: u64)-> Result<WasmResult, Error> {
    let mut retval = EnclaveReturn::Success;
    let mut result = ExecuteResult::default();
    let db_ptr = unsafe { RawPointer::new_mut(db) };

    let status = unsafe {
        ecall_deploy(eid,
                     &mut retval,
                     bytecode.as_c_ptr(),
                     bytecode.len(),
                     constructor.as_c_ptr() as *const u8,
                     constructor.len(),
                     args.as_c_ptr(),
                     args.len(),
                     contract_address,
                     &user_pubkey,
                     &gas_limit as *const u64,
                     &db_ptr as *const RawPointer,
                     &mut result)
    };
    if retval != EnclaveReturn::Success || status != sgx_status_t::SGX_SUCCESS {
        Err(EnclaveFailError { err: retval, status }.into())
    } else {
        (result, *contract_address).try_into()
    }
}

#[logfn(DEBUG)]
pub fn execute(db: &mut DB, eid: sgx_enclave_id_t,  bytecode: &[u8], callable: &[u8], args: &[u8],
               user_pubkey: &PubKey, contract_address: &ContractAddress, gas_limit: u64)-> Result<WasmResult,Error> {
    let mut retval = EnclaveReturn::Success;
    let mut result = ExecuteResult::default();
    let db_ptr = unsafe { RawPointer::new_mut(db) };

    let status = unsafe {
        ecall_execute(eid,
                      &mut retval,
                      bytecode.as_c_ptr() as *const u8,
                      bytecode.len(),
                      callable.as_c_ptr() as *const u8,
                      callable.len(),
                      args.as_c_ptr() as *const u8,
                      args.len(),
                      &user_pubkey,
                      contract_address,
                      &gas_limit as *const u64,
                      &db_ptr as *const RawPointer,
                      &mut result)
    };

    if retval != EnclaveReturn::Success || status != sgx_status_t::SGX_SUCCESS {
        Err(EnclaveFailError { err: retval, status }.into())
    } else {
        (result, *contract_address).try_into()
    }
}

#[cfg(test)]
pub mod tests {
    extern crate ethabi;
    extern crate cross_test_utils;

    use self::cross_test_utils::{generate_address, get_bytecode_from_path};
    use crate::esgx::general::init_enclave_wrapper;
    use crate::km_u::tests::exchange_keys;
    use crate::km_u::tests::instantiate_encryption_key;
    use crate::db::{DB, tests::create_test_db};
    use crate::wasm_u::wasm;
    use self::ethabi::{Token};
    use enigma_types::{ContractAddress, DhKey, PubKey};
    use enigma_crypto::{rand, symmetric};
    use sgx_types::*;
    use std::fs::File;
    use std::io::Read;
    use std::path::PathBuf;
    use std::process::Command;
    use std::str::from_utf8;
    use wasm_u::{WasmResult, wasm::{rustc_hex::ToHex}};

    pub const GAS_LIMIT: u64 = 100_000_000;
<<<<<<< HEAD

    fn compile_and_deploy_wasm_contract(db: &mut DB, eid: sgx_enclave_id_t, test_path: &str, address: ContractAddress, constructor: &[u8], args: &[u8],  user_pubkey: &PubKey) -> WasmResult {
        let wasm_code = get_bytecode_from_path(test_path);
=======
    pub fn generate_contract_address() -> ContractAddress {
        let mut address = ContractAddress::default();
        rand::random(address.as_mut()).unwrap();
        address
    }

    fn compile_and_deploy_wasm_contract(db: &mut DB,
                                        eid: sgx_enclave_id_t,
                                        test_path: &str,
                                        contract_address: &ContractAddress,
                                        constructor: &[u8],
                                        args: &[u8],
                                        user_pubkey: &PubKey) -> WasmResult {
        let mut dir = PathBuf::new();
        dir.push(test_path);
        let mut output = Command::new("cargo")
            .current_dir(&dir)
            .args(&["build", "--release"])
            .spawn()
            .expect(&format!("Failed compiling wasm contract: {:?}", &dir));

        assert!(output.wait().unwrap().success());
        dir.push("target/wasm32-unknown-unknown/release/contract.wasm");

        let mut f = File::open(&dir).expect(&format!("Can't open the contract.wasm file: {:?}", &dir));
        let mut wasm_code = Vec::new();
        f.read_to_end(&mut wasm_code).expect("Failed reading the wasm file");
>>>>>>> 0c1ae25c
        println!("Bytecode size: {}KB\n", wasm_code.len() / 1024);


        wasm::deploy(db, eid, &wasm_code, constructor, args, contract_address, &user_pubkey, 100_000).expect("Deploy Failed")
    }

    fn compile_deploy_execute(db: &mut DB,
                              test_path: &str,
                              contract_address: ContractAddress,
                              constructor: &str,
                              constructor_arguments: &[Token],
                              func: &str,
                              func_args: &[Token]) -> (sgx_urts::SgxEnclave, Box<[u8]>, WasmResult, DhKey) {
        let enclave = init_enclave_wrapper().unwrap();
        instantiate_encryption_key(&[contract_address], enclave.geteid());

        let (keys, shared_key, _, _) = exchange_keys(enclave.geteid());
        let encrypted_construct = symmetric::encrypt(constructor.as_bytes(), &shared_key).unwrap();
        let encrypted_args = symmetric::encrypt(&ethabi::encode(&constructor_arguments), &shared_key).unwrap();

        let deploy_res = compile_and_deploy_wasm_contract(
            db,
            enclave.geteid(),
            test_path,
            &contract_address,
            &encrypted_construct,
            &encrypted_args,
            &keys.get_pubkey()
        );

        let exe_code = deploy_res.output;
        let (keys, shared_key, _, _) = exchange_keys(enclave.geteid());
        let encrypted_callable = symmetric::encrypt(func.as_bytes(), &shared_key).unwrap();
        let encrypted_args = symmetric::encrypt(&ethabi::encode(&func_args), &shared_key).unwrap();

        let result = wasm::execute(
            db,
            enclave.geteid(),
            &exe_code,
            &encrypted_callable,
            &encrypted_args,
            &keys.get_pubkey(),
            &contract_address,
            GAS_LIMIT
        ).expect("Execution failed");

        (enclave, exe_code, result, shared_key)
    }

    #[test]
    fn test_print_simple() {
        let (mut db, _dir) = create_test_db();

        let (enclave, _, result, shared_key) = compile_deploy_execute(
            &mut db,
            "../../examples/eng_wasm_contracts/simplest",
            generate_contract_address(),
            "construct(uint)",
            &[Token::Uint(17.into())],
            "print_test(uint256,uint256)",
            &[Token::Uint(17.into()), Token::Uint(22.into())]
        );
        assert_eq!(from_utf8(&symmetric::decrypt(&result.output, &shared_key).unwrap()).unwrap(), "22");
    }

    #[test]
    fn test_write_simple() {
        let (mut db, _dir) = create_test_db();

        let (enclave, _, result, shared_key) = compile_deploy_execute(
            &mut db,
            "../../examples/eng_wasm_contracts/simplest",
            generate_contract_address(),
            "construct(uint)",
            &[Token::Uint(17.into())],
            "write()",
            &[]
        );

        assert_eq!(from_utf8(&symmetric::decrypt(&result.output, &shared_key).unwrap()).unwrap(), "\"157\"");
    }

    // address is defined in our protocol as ethereum's H256/bytes32
    #[test]
    fn test_single_address() {
        let (mut db, _dir) = create_test_db();
        let addr = Token::FixedBytes(generate_contract_address().to_vec());

        let (enclave, _, result, shared_key) = compile_deploy_execute(
            &mut db,
            "../../examples/eng_wasm_contracts/simplest",
            generate_contract_address(),
            "construct(uint)",
            &[Token::Uint(100.into())],
            "check_address(bytes32)",
            &[addr.clone()]
        );

        assert_eq!(from_utf8(&symmetric::decrypt(&result.output, &shared_key).unwrap()).unwrap(), format!("{:?}",addr.to_fixed_bytes().unwrap().to_hex()));
    }

    #[test]
    fn test_rand_u8() {
        let (mut db, _dir) = create_test_db();
        let (_enclave, _, result, shared_key) = compile_deploy_execute(
            &mut db,
            "../../examples/eng_wasm_contracts/simplest",
            generate_contract_address(),
            "construct(uint)",
            &[Token::Uint(100.into())],
            "choose_rand_color()",
            &[]
        );

        let colors = vec!["\"green\"", "\"yellow\"", "\"red\"", "\"blue\"", "\"white\"", "\"black\"", "\"orange\"", "\"purple\""];
        let res_output = symmetric::decrypt(&result.output, &shared_key).unwrap();
        let res_str = from_utf8(&res_output).unwrap();
        let res = match colors.into_iter().find(|&x|{x==res_str}) {
            Some(color) => color,
            None => "test_failed"
        };
        assert_eq!(res_str, res);
    }

    #[test]
    fn test_shuffling() {
        let (mut db, _dir) = create_test_db();

        let (_enclave, _, result, shared_key) = compile_deploy_execute(
            &mut db,
            "../../examples/eng_wasm_contracts/simplest",
            generate_contract_address(),
            "construct(uint)",
            &[Token::Uint(100.into())],
            "get_scrambled_vec()",
            &[]
        );
        let zeros: Box<[u8]> = Box::new([0u8; 10]);
        let res_output = symmetric::decrypt(&result.output, &shared_key).unwrap();
        assert_eq!(res_output.len(), 10);
        assert_ne!(&res_output[..], &(*zeros));
    }

    #[test]
    fn test_multiple_addresses() {
        let (mut db, _dir) = create_test_db();
        let addr2 = Token::FixedBytes(generate_contract_address().to_vec());

        let (_enclave, _, result, shared_key) = compile_deploy_execute(
            &mut db,
            "../../examples/eng_wasm_contracts/simplest",
            generate_contract_address(),
            "construct(uint)",
            &[Token::Uint(1025.into())],
            "check_addresses(bytes32,bytes32)",
            &[Token::FixedBytes(generate_contract_address().to_vec()), addr2.clone()]
        );

        assert_eq!(from_utf8(&symmetric::decrypt(&result.output, &shared_key).unwrap()).unwrap(), format!("{:?}",addr2.to_fixed_bytes().unwrap().to_hex()));
    }

    #[test]
    fn test_mint_erc20() {
        let (mut db, _dir) = create_test_db();
        let amount: Token = Token::Uint(50.into());
        let address = generate_contract_address();

        let (enclave, contract_code, _, _) = compile_deploy_execute(
            &mut db,
            "../../examples/eng_wasm_contracts/erc20",
            address.clone(),
            "construct()",
            &[],
            "mint(bytes32,uint256)",
            &[Token::FixedBytes(generate_contract_address().to_vec()), amount.clone()]
        );

        let (keys, shared_key, _, _) = exchange_keys(enclave.geteid());
        let encrypted_callable = symmetric::encrypt(b"total_supply()", &shared_key).unwrap();
        let encrypted_args = symmetric::encrypt(&ethabi::encode(&[]), &shared_key).unwrap();
        let result = wasm::execute(
            &mut db,
            enclave.geteid(),
            &contract_code,
            &encrypted_callable,
            &encrypted_args,
            &keys.get_pubkey(),
            &address,
            GAS_LIMIT
        ).expect("Execution failed");

        // deserialization of result
        let res: Token = ethabi::decode(&[ethabi::ParamType::Uint(256)], &symmetric::decrypt(&result.output,&shared_key).unwrap()).unwrap().pop().unwrap();
        assert_eq!(res, amount);
    }

    #[test]
    fn test_transfer_erc20() {
        let (mut db, _dir) = create_test_db();
        let address = generate_contract_address();
        let addr: Token = Token::FixedBytes(generate_contract_address().to_vec());
        let transfer_amount: Token = Token::Uint(8.into());

        let (enclave, contract_code, _, _) = compile_deploy_execute(
            &mut db,
            "../../examples/eng_wasm_contracts/erc20",
            address.clone(),
            "construct()",
            &[],
            "mint(bytes32,uint256)",
            &[addr.clone(), Token::Uint(17.into())]
        );

        let (keys, shared_key, _, _) = exchange_keys(enclave.geteid());
        let addr_to = Token::FixedBytes(generate_contract_address().to_vec());
        let encrypted_callable = symmetric::encrypt(b"transfer(bytes32,bytes32,uint256)", &shared_key).unwrap();
        let encrypted_args = symmetric::encrypt(&ethabi::encode(&[addr, addr_to.clone(), transfer_amount.clone()]), &shared_key).unwrap();

        wasm::execute(
            &mut db,
            enclave.geteid(),
            &contract_code,
            &encrypted_callable,
            &encrypted_args,
            &keys.get_pubkey(),
            &address,
            GAS_LIMIT
        ).expect("Execution failed");

        let (keys, shared_key, _, _) = exchange_keys(enclave.geteid());
        let encrypted_callable = symmetric::encrypt(b"balance_of(bytes32)", &shared_key).unwrap();
        let encrypted_args = symmetric::encrypt(&ethabi::encode(&[addr_to]), &shared_key).unwrap();

        let result_balance = wasm::execute(
            &mut db,
            enclave.geteid(),
            &contract_code,
            &encrypted_callable,
            &encrypted_args,
            &keys.get_pubkey(),
            &address,
            GAS_LIMIT
        ).expect("Execution failed");

        let result_balance_decrypted = symmetric::decrypt(&result_balance.output, &shared_key).unwrap();

        let res: Token = ethabi::decode(&[ethabi::ParamType::Uint(256)], &result_balance_decrypted).unwrap().pop().unwrap();
        assert_eq!(res, transfer_amount);
    }

    #[test]
    fn test_allow_and_transfer_erc20() {
        let (mut db, _dir) = create_test_db();
        let address = generate_contract_address();
        let owner: Token = Token::FixedBytes(generate_contract_address().to_vec());
        let spender: Token = Token::FixedBytes(generate_contract_address().to_vec());
        let addr_to: Token = Token::FixedBytes(generate_contract_address().to_vec());
        let transfer_amount: Token = Token::Uint(12.into());

        let (enclave, contract_code, _, _) = compile_deploy_execute(
            &mut db,
            "../../examples/eng_wasm_contracts/erc20",
            address.clone(),
            "construct()",
            &[],
            "mint(bytes32,uint256)",
            &[owner.clone(), Token::Uint(40.into())]

        );
        let eid = enclave.geteid();
        let (keys, shared_key, _, _) = exchange_keys(eid);
        let encrypted_callable = symmetric::encrypt(b"approve(bytes32,bytes32,uint256)", &shared_key).unwrap();
        let encrypted_args = symmetric::encrypt(&ethabi::encode(&[owner.clone(), spender.clone(), Token::Uint(20.into())]), &shared_key).unwrap();
        wasm::execute(
            &mut db,
            eid,
            &contract_code,
            &encrypted_callable,
            &encrypted_args,
            &keys.get_pubkey(),
            &address,
            GAS_LIMIT
        ).expect("Execution failed");

        let (keys, shared_key, _, _) = exchange_keys(eid);
        let encrypted_callable = symmetric::encrypt(b"transfer_from(bytes32,bytes32,bytes32,uint256)", &shared_key).unwrap();
        let encrypted_args = symmetric::encrypt(&ethabi::encode(&[owner.clone(), spender.clone(), addr_to.clone(), transfer_amount.clone()]), &shared_key).unwrap();
        wasm::execute(
            &mut db,
            eid,
            &contract_code,
            &encrypted_callable,
            &encrypted_args,
            &keys.get_pubkey(),
            &address,
            GAS_LIMIT
        ).expect("Execution failed");

        let (keys, shared_key, _, _) = exchange_keys(eid);
        let encrypted_callable = symmetric::encrypt(b"balance_of(bytes32)", &shared_key).unwrap();
        let encrypted_args = symmetric::encrypt(&ethabi::encode(&[addr_to]), &shared_key).unwrap();
        let result_balance = wasm::execute(
            &mut db,
            eid,
            &contract_code,
            &encrypted_callable,
            &encrypted_args,
            &keys.get_pubkey(),
            &address,
            GAS_LIMIT
        ).expect("Execution failed");

        let result_balance_decrypted = symmetric::decrypt(&result_balance.output, &shared_key).unwrap();

        let (keys, shared_key, _, _) = exchange_keys(eid);
        let encrypted_callable = symmetric::encrypt(b"allowance(bytes32,bytes32)", &shared_key).unwrap();
        let encrypted_args = symmetric::encrypt(&ethabi::encode(&[owner, spender]), &shared_key).unwrap();
        let result_allowance = wasm::execute(
            &mut db,
            eid,
            &contract_code,
            &encrypted_callable,
            &encrypted_args,
            &keys.get_pubkey(),
            &address,
            GAS_LIMIT
        ).expect("Execution failed");

        let result_allowance_decrypted = symmetric::decrypt(&result_allowance.output, &shared_key).unwrap();
        let res_allowance: Token = ethabi::decode(&[ethabi::ParamType::Uint(256)], &result_allowance_decrypted).unwrap().pop().unwrap();
        let res_balance: Token = ethabi::decode(&[ethabi::ParamType::Uint(256)], &result_balance_decrypted).unwrap().pop().unwrap();

        assert_eq!(res_balance, transfer_amount);
        assert_eq!(res_allowance, Token::Uint(8.into()));
    }

    #[test]
    fn test_eth_bridge(){
        let (mut db, _dir) = create_test_db();

        let (enclave, contract_code, _, _) = compile_deploy_execute(
            &mut db,
            "../../examples/eng_wasm_contracts/contract_with_eth_calls",
            generate_contract_address(),
            "construct()",
            &[],
            "test()",
            &[]
        );
    }
}<|MERGE_RESOLUTION|>--- conflicted
+++ resolved
@@ -111,39 +111,9 @@
     use wasm_u::{WasmResult, wasm::{rustc_hex::ToHex}};
 
     pub const GAS_LIMIT: u64 = 100_000_000;
-<<<<<<< HEAD
-
-    fn compile_and_deploy_wasm_contract(db: &mut DB, eid: sgx_enclave_id_t, test_path: &str, address: ContractAddress, constructor: &[u8], args: &[u8],  user_pubkey: &PubKey) -> WasmResult {
+
+    fn compile_and_deploy_wasm_contract(db: &mut DB, eid: sgx_enclave_id_t, test_path: &str, contract_address: ContractAddress, constructor: &[u8], args: &[u8],  user_pubkey: &PubKey) -> WasmResult {
         let wasm_code = get_bytecode_from_path(test_path);
-=======
-    pub fn generate_contract_address() -> ContractAddress {
-        let mut address = ContractAddress::default();
-        rand::random(address.as_mut()).unwrap();
-        address
-    }
-
-    fn compile_and_deploy_wasm_contract(db: &mut DB,
-                                        eid: sgx_enclave_id_t,
-                                        test_path: &str,
-                                        contract_address: &ContractAddress,
-                                        constructor: &[u8],
-                                        args: &[u8],
-                                        user_pubkey: &PubKey) -> WasmResult {
-        let mut dir = PathBuf::new();
-        dir.push(test_path);
-        let mut output = Command::new("cargo")
-            .current_dir(&dir)
-            .args(&["build", "--release"])
-            .spawn()
-            .expect(&format!("Failed compiling wasm contract: {:?}", &dir));
-
-        assert!(output.wait().unwrap().success());
-        dir.push("target/wasm32-unknown-unknown/release/contract.wasm");
-
-        let mut f = File::open(&dir).expect(&format!("Can't open the contract.wasm file: {:?}", &dir));
-        let mut wasm_code = Vec::new();
-        f.read_to_end(&mut wasm_code).expect("Failed reading the wasm file");
->>>>>>> 0c1ae25c
         println!("Bytecode size: {}KB\n", wasm_code.len() / 1024);
 
 
