--- conflicted
+++ resolved
@@ -101,8 +101,7 @@
     use enigma_types::{ContractAddress, DhKey, PubKey};
     use enigma_crypto::symmetric;
     use sgx_types::*;
-    use std::str::from_utf8;
-    use wasm_u::{WasmResult, wasm::{rustc_hex::ToHex}};
+    use wasm_u::{WasmResult};
 
     pub const GAS_LIMIT: u64 = 100_000_000;
 
@@ -161,7 +160,7 @@
     fn test_print_simple() {
         let (mut db, _dir) = create_test_db();
 
-        let (_enclave, _, result, shared_key) = compile_deploy_execute(
+        let (enclave, _, result, shared_key) = compile_deploy_execute(
             &mut db,
             "../../examples/eng_wasm_contracts/simplest",
             generate_contract_address(),
@@ -176,7 +175,7 @@
     fn test_write_simple() {
         let (mut db, _dir) = create_test_db();
 
-        let (_enclave, _, result, shared_key) = compile_deploy_execute(
+        let (_, _, result, shared_key) = compile_deploy_execute(
             &mut db,
             "../../examples/eng_wasm_contracts/simplest",
             generate_contract_address(),
@@ -195,14 +194,8 @@
     #[test]
     fn test_single_address() {
         let (mut db, _dir) = create_test_db();
-<<<<<<< HEAD
         let addr = generate_contract_address();
-        let (enclave, _, result, shared_key) = compile_deploy_execute(
-=======
-        let addr = Token::FixedBytes(generate_contract_address().to_vec());
-
-        let (_enclave, _, result, shared_key) = compile_deploy_execute(
->>>>>>> d47514fe
+        let (_, _, result, shared_key) = compile_deploy_execute(
             &mut db,
             "../../examples/eng_wasm_contracts/simplest",
             generate_contract_address(),
@@ -218,7 +211,7 @@
     #[test]
     fn test_rand_u8() {
         let (mut db, _dir) = create_test_db();
-        let (_enclave, _, result, shared_key) = compile_deploy_execute(
+        let (_, _, result, shared_key) = compile_deploy_execute(
             &mut db,
             "../../examples/eng_wasm_contracts/simplest",
             generate_contract_address(),
@@ -244,7 +237,7 @@
     fn test_shuffling() {
         let (mut db, _dir) = create_test_db();
 
-        let (_enclave, _, result, shared_key) = compile_deploy_execute(
+        let (_, _, result, shared_key) = compile_deploy_execute(
             &mut db,
             "../../examples/eng_wasm_contracts/simplest",
             generate_contract_address(),
@@ -262,16 +255,10 @@
     #[test]
     fn test_multiple_addresses() {
         let (mut db, _dir) = create_test_db();
-<<<<<<< HEAD
         let addr1 = generate_contract_address();
         let addr2 = generate_contract_address();
         let addresses = [Token::FixedBytes(addr1.to_vec()), Token::FixedBytes(addr2.to_vec())];
-        let (enclave, _, result, shared_key) = compile_deploy_execute(
-=======
-        let addr2 = Token::FixedBytes(generate_contract_address().to_vec());
-
-        let (_enclave, _, result, shared_key) = compile_deploy_execute(
->>>>>>> d47514fe
+        let (_, _, result, shared_key) = compile_deploy_execute(
             &mut db,
             "../../examples/eng_wasm_contracts/simplest",
             generate_contract_address(),
@@ -466,7 +453,7 @@
     fn test_eth_bridge(){
         let (mut db, _dir) = create_test_db();
 
-        let (_enclave, _contract_code, _, _) = compile_deploy_execute(
+        compile_deploy_execute(
             &mut db,
             "../../examples/eng_wasm_contracts/contract_with_eth_calls",
             generate_contract_address(),
