--- conflicted
+++ resolved
@@ -160,11 +160,7 @@
     fn test_print_simple() {
         let (mut db, _dir) = create_test_db();
 
-<<<<<<< HEAD
-        let (_enclave, _, _result, _shared_key) = compile_deploy_execute(
-=======
         compile_deploy_execute(
->>>>>>> e52c6595
             &mut db,
             "../../examples/eng_wasm_contracts/simplest",
             generate_contract_address(),
