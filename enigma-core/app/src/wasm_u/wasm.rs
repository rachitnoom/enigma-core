

use enigma_types::{ContractAddress, EnclaveReturn, ExecuteResult, PubKey, RawPointer, traits::SliceCPtr};
use super::WasmResult;
use crate::db::DB;
use std::convert::TryInto;
use failure::Error;
use sgx_types::*;

extern "C" {
    fn ecall_deploy(eid: sgx_enclave_id_t, retval: *mut EnclaveReturn,
                    bytecode: *const u8, bytecode_len: usize,
                    constructor: *const u8, constructor_len: usize,
                    args: *const u8, args_len: usize,
                    address: &ContractAddress, user_key: &PubKey,
                    gas_limit: *const u64, db_ptr: *const RawPointer,
                    result: &mut ExecuteResult) -> sgx_status_t;

    fn ecall_execute(eid: sgx_enclave_id_t, retval: *mut EnclaveReturn,
                     bytecode: *const u8, bytecode_len: usize,
                     callable: *const u8, callable_len: usize,
                     args: *const u8, args_len: usize,
                     user_key: &[u8; 64], contract_address: &ContractAddress,
                     gas_limit: *const u64, db_ptr: *const RawPointer, result: &mut ExecuteResult ) -> sgx_status_t;
}

#[logfn(DEBUG)]
pub fn deploy(db: &mut DB, eid: sgx_enclave_id_t,  bytecode: &[u8], constructor: &[u8], args: &[u8],
              contract_address: &ContractAddress, user_pubkey: &PubKey, gas_limit: u64)-> Result<WasmResult, Error> {
    let mut retval = EnclaveReturn::Success;
    let mut result = ExecuteResult::default();
    let db_ptr = unsafe { RawPointer::new_mut(db) };

    let status = unsafe {
        ecall_deploy(eid,
                     &mut retval,
                     bytecode.as_c_ptr(),
                     bytecode.len(),
                     constructor.as_c_ptr() as *const u8,
                     constructor.len(),
                     args.as_c_ptr(),
                     args.len(),
                     contract_address,
                     &user_pubkey,
                     &gas_limit as *const u64,
                     &db_ptr as *const RawPointer,
                     &mut result)
    };
    (result, *contract_address, retval, status).try_into()
}

#[logfn(DEBUG)]
pub fn execute(db: &mut DB, eid: sgx_enclave_id_t,  bytecode: &[u8], callable: &[u8], args: &[u8],
               user_pubkey: &PubKey, contract_address: &ContractAddress, gas_limit: u64)-> Result<WasmResult,Error> {
    let mut retval = EnclaveReturn::Success;
    let mut result = ExecuteResult::default();
    let db_ptr = unsafe { RawPointer::new_mut(db) };

    let status = unsafe {
        ecall_execute(eid,
                      &mut retval,
                      bytecode.as_c_ptr() as *const u8,
                      bytecode.len(),
                      callable.as_c_ptr() as *const u8,
                      callable.len(),
                      args.as_c_ptr() as *const u8,
                      args.len(),
                      &user_pubkey,
                      contract_address,
                      &gas_limit as *const u64,
                      &db_ptr as *const RawPointer,
                      &mut result)
    };

    (result, *contract_address, retval, status).try_into()
}

#[cfg(test)]
mod tests {
    extern crate ethabi;
    extern crate cross_test_utils;

    use self::cross_test_utils::{generate_contract_address, sign_message, generate_user_address, get_bytecode_from_path};
    use crate::esgx::general::init_enclave_wrapper;
    use crate::km_u::tests::exchange_keys;
    use crate::km_u::tests::instantiate_encryption_key;
    use crate::db::{DB, tests::create_test_db};
    use crate::wasm_u::wasm;
    use self::ethabi::{Token};
    use enigma_types::{ContractAddress, DhKey, PubKey};
    use enigma_crypto::symmetric;
    use sgx_types::*;
    use wasm_u::{WasmResult, WasmTaskResult};
    use self::ethabi::Uint;

    pub const GAS_LIMIT: u64 = 100_000_000;

    fn compile_and_deploy_wasm_contract(db: &mut DB, eid: sgx_enclave_id_t, test_path: &str, contract_address: ContractAddress, constructor: &[u8], args: &[u8],  user_pubkey: &PubKey) -> WasmResult {
        let wasm_code = get_bytecode_from_path(test_path);
        println!("Bytecode size: {}KB\n", wasm_code.len() / 1024);

        wasm::deploy(db, eid, &wasm_code, constructor, args, &contract_address, &user_pubkey, GAS_LIMIT).expect("Deploy Failed")
    }

    fn compile_deploy_execute(db: &mut DB,
                              test_path: &str,
                              contract_address: ContractAddress,
                              constructor: &str,
                              constructor_arguments: &[Token],
                              func: &str,
                              func_args: &[Token]) -> (sgx_urts::SgxEnclave, Box<[u8]>, WasmTaskResult, DhKey) {
        let enclave = init_enclave_wrapper().unwrap();
        instantiate_encryption_key(vec![contract_address], enclave.geteid());

        let (keys, shared_key, _, _) = exchange_keys(enclave.geteid());
        let encrypted_construct = symmetric::encrypt(constructor.as_bytes(), &shared_key).unwrap();
        let encrypted_args = symmetric::encrypt(&ethabi::encode(&constructor_arguments), &shared_key).unwrap();

        let deploy_res = compile_and_deploy_wasm_contract(
            db,
            enclave.geteid(),
            test_path,
            contract_address,
            &encrypted_construct,
            &encrypted_args,
            &keys.get_pubkey()
        );

        if let WasmResult::WasmTaskResult(v) = deploy_res {
            let exe_code = v.output;
            let (keys, shared_key, _, _) = exchange_keys(enclave.geteid());
            let encrypted_callable = symmetric::encrypt(func.as_bytes(), &shared_key).unwrap();
            let encrypted_args = symmetric::encrypt(&ethabi::encode(&func_args), &shared_key).unwrap();

            let result = wasm::execute(
                db,
                enclave.geteid(),
                &exe_code,
                &encrypted_callable,
                &encrypted_args,
                &keys.get_pubkey(),
                &contract_address,
                GAS_LIMIT
            ).expect("Execution failed");

            if let WasmResult::WasmTaskResult(v) = result {
                (enclave, exe_code, v, shared_key)
            }
            else {
                panic!("Task Failure");
            }
        }
        else {
            panic!("Task Failure");
        }
    }

    #[test]
    fn test_print_simple() {
        let (mut db, _dir) = create_test_db();

        compile_deploy_execute(
            &mut db,
            "../../examples/eng_wasm_contracts/simplest",
            generate_contract_address(),
            "construct(uint)",
            &[Token::Uint(17.into())],
            "print_test(uint256,uint256)",
            &[Token::Uint(17.into()), Token::Uint(22.into())]
        );
    }

    #[test]
    fn test_write_simple() {
        let (mut db, _dir) = create_test_db();

        let (_, _, result, shared_key) = compile_deploy_execute(
            &mut db,
            "../../examples/eng_wasm_contracts/simplest",
            generate_contract_address(),
            "construct(uint)",
            &[Token::Uint(17.into())],
            "write()",
            &[]
        );

        let encoded_output = symmetric::decrypt(&result.output, &shared_key).unwrap();
        let decoded_output = &(ethabi::decode(&[ethabi::ParamType::Bytes], &encoded_output).unwrap())[0];
        assert_eq!(&(decoded_output.clone().to_bytes().unwrap())[..], b"157");
    }

    // address is defined in our protocol as ethereum's H256/bytes32
    #[test]
    fn test_single_address() {
        let (mut db, _dir) = create_test_db();
        let addr = generate_user_address().0;
        let (_, _, result, shared_key) = compile_deploy_execute(
            &mut db,
            "../../examples/eng_wasm_contracts/simplest",
            generate_contract_address(),
            "construct(uint)",
            &[Token::Uint(100.into())],
            "check_address(bytes32)",
            &[Token::FixedBytes(addr.to_vec())]
        );

        assert_eq!(symmetric::decrypt(&result.output, &shared_key).unwrap(), *addr);
    }

    #[test]
    fn test_rand_u8() {
        let (mut db, _dir) = create_test_db();
        let (_, _, result, shared_key) = compile_deploy_execute(
            &mut db,
            "../../examples/eng_wasm_contracts/simplest",
            generate_contract_address(),
            "construct(uint)",
            &[Token::Uint(100.into())],
            "choose_rand_color()",
            &[]
        );

        let colors: Vec<&[u8]> = vec![b"green", b"yellow", b"red", b"blue", b"white", b"black", b"orange", b"purple"];
        let encoded_output = symmetric::decrypt(&result.output, &shared_key).unwrap();
        let decoded_output = &(ethabi::decode(&[ethabi::ParamType::Bytes], &encoded_output).unwrap())[0];
        let output = decoded_output.clone().to_bytes().unwrap();
        let res = match colors.into_iter().find(|x|{x==&&output[..]}) {
            Some(color) => color,
            None => b"test_failed"
        };

        assert_eq!(output, res);
    }

    #[test]
    fn test_shuffling() {
        let (mut db, _dir) = create_test_db();

        let (_, _, result, shared_key) = compile_deploy_execute(
            &mut db,
            "../../examples/eng_wasm_contracts/simplest",
            generate_contract_address(),
            "construct(uint)",
            &[Token::Uint(100.into())],
            "get_scrambled_vec()",
            &[]
        );
        let zeros: Box<[u8]> = Box::new([0u8; 10]);
        let res_output = symmetric::decrypt(&result.output, &shared_key).unwrap();
        assert_eq!(res_output.len(), 10);
        assert_ne!(&res_output[..], &(*zeros));
    }

    #[test]
    fn test_multiple_addresses() {
        let (mut db, _dir) = create_test_db();
        let addr1 = generate_user_address().0;
        let addr2 = generate_user_address().0;
        let addresses = [Token::FixedBytes(addr1.to_vec()), Token::FixedBytes(addr2.to_vec())];
        let (_, _, result, shared_key) = compile_deploy_execute(
            &mut db,
            "../../examples/eng_wasm_contracts/simplest",
            generate_contract_address(),
            "construct(uint)",
            &[Token::Uint(1025.into())],
            "check_addresses(bytes32,bytes32)",
            &addresses
        );

        let encoded_output = symmetric::decrypt(&result.output, &shared_key).unwrap();
        let decoded_output = &(ethabi::decode(&[ethabi::ParamType::Array(Box::new(ethabi::ParamType::FixedBytes(32)))], &encoded_output).unwrap())[0];
        let expected_output = Token::Array(addresses.to_vec());
        assert_eq!(decoded_output,&expected_output);
    }

    #[test]
    fn test_construct_erc20() {
        let (mut db, _dir) = create_test_db();
        let total_supply = Token::Uint(1_000_000.into());
        let (owner, _) = generate_user_address();

        let (_, _, result, shared_key) = compile_deploy_execute(
            &mut db,
            "../../examples/eng_wasm_contracts/erc20",
            generate_contract_address(),
            "construct(bytes32,uint256)",
            &[Token::FixedBytes(owner.to_vec()), total_supply.clone()],
            "total_supply()",
            &[]
        );
        let expected_total_supply: Token = ethabi::decode(&[ethabi::ParamType::Uint(256)], &symmetric::decrypt(&result.output, &shared_key).unwrap()).unwrap().pop().unwrap();
        assert_eq!(total_supply, expected_total_supply);
    }

    #[test]
    fn test_mint_erc20() {
        let (mut db, _dir) = create_test_db();
        let total_supply = Token::Uint(1_000_000.into());
        let (owner, owner_keys) = generate_user_address();
        let addr_to = generate_user_address().0;
        let amount: u64 = 50;
        let address = generate_contract_address();

        let the_sig = sign_message(owner_keys, addr_to, amount).to_vec();
        let sig = Token::Bytes(the_sig);

        let (enclave, contract_code, _, _) = compile_deploy_execute(
            &mut db,
            "../../examples/eng_wasm_contracts/erc20",
            address,
            "construct(bytes32,uint256)",
            &[Token::FixedBytes(owner.to_vec()), total_supply.clone()],
            "mint(bytes32,bytes32,uint256,bytes)",
            &[Token::FixedBytes(owner.to_vec()), Token::FixedBytes(addr_to.to_vec()),
                       Token::Uint(amount.into()), sig]
        );

        let (keys, shared_key, _, _) = exchange_keys(enclave.geteid());
        let encrypted_callable = symmetric::encrypt(b"total_supply()", &shared_key).unwrap();
        let encrypted_args = symmetric::encrypt(&ethabi::encode(&[]), &shared_key).unwrap();
        let result = wasm::execute(
            &mut db,
            enclave.geteid(),
            &contract_code,
            &encrypted_callable,
            &encrypted_args,
            &keys.get_pubkey(),
            &address,
            GAS_LIMIT
        ).expect("Execution failed");

<<<<<<< HEAD
        if let WasmResult::WasmTaskResult(v) = result {
            // deserialization of result
            let accepted_total_supply: Token = ethabi::decode(&[ethabi::ParamType::Uint(256)], &symmetric::decrypt(&result.output,&shared_key).unwrap()).unwrap().pop().unwrap();
            let expected_total_supply = Token::Uint((total_supply.to_uint().unwrap().as_u64() + amount).into());
            assert_eq!(expected_total_supply, accepted_total_supply);
        }
        else {
            panic!("Task Failure");
        }
=======
      if let WasmResult::WasmTaskResult(v) = result {
        // deserialization of result
        let accepted_total_supply: Token = ethabi::decode(&[ethabi::ParamType::Uint(256)], &symmetric::decrypt(&result.output,&shared_key).unwrap()).unwrap().pop().unwrap();
        let expected_total_supply = Token::Uint((total_supply.to_uint().unwrap().as_u64() + amount).into());
        assert_eq!(expected_total_supply, accepted_total_supply);
      }
      else {
            panic!("Task Failure");
      }
>>>>>>> ee7b9508
    }

    #[test]
    fn test_transfer_erc20() {
        let (mut db, _dir) = create_test_db();
        let address = generate_contract_address();
        let total_supply = Token::Uint(1_000_000.into());
        let (owner, owner_keys) = generate_user_address();
        let addr_to = generate_user_address().0;
        let transfer_amount: u64 = 10_000;
        let the_sig = sign_message(owner_keys, addr_to, transfer_amount).to_vec();
        let sig = Token::Bytes(the_sig);

        let (enclave, contract_code, _, _) = compile_deploy_execute(
            &mut db,
            "../../examples/eng_wasm_contracts/erc20",
            address,
            "construct(bytes32,uint256)",
            &[Token::FixedBytes(owner.to_vec()), total_supply.clone()],
            "transfer(bytes32,bytes32,uint256, bytes)",
            &[Token::FixedBytes(owner.to_vec()), Token::FixedBytes(addr_to.to_vec()), Token::Uint(transfer_amount.into()), sig]
        );

        let (keys, shared_key, _, _) = exchange_keys(enclave.geteid());
        let encrypted_callable = symmetric::encrypt(b"balance_of(bytes32)", &shared_key).unwrap();
        let encrypted_args = symmetric::encrypt(&ethabi::encode(&[Token::FixedBytes(addr_to.to_vec())]), &shared_key).unwrap();

        let result_balance = wasm::execute(
            &mut db,
            enclave.geteid(),
            &contract_code,
            &encrypted_callable,
            &encrypted_args,
            &keys.get_pubkey(),
            &address,
            GAS_LIMIT
        ).expect("Execution failed");

        if let WasmResult::WasmTaskResult(v) = result_balance {
            let result_balance_decrypted = symmetric::decrypt(&v.output, &shared_key).unwrap();

            let res: Token = ethabi::decode(&[ethabi::ParamType::Uint(256)], &result_balance_decrypted).unwrap().pop().unwrap();
            assert_eq!(res, Token::Uint(transfer_amount.into()));
        }
        else {
            panic!("Task Failure");
        }
    }

    #[test]
    fn test_allow_and_transfer_erc20() {
        let (mut db, _dir) = create_test_db();
        let address = generate_contract_address();
        let total_supply = Token::Uint(1_000_000.into());
        let (owner, owner_keys) = generate_user_address();

        let (spender, spender_keys) = generate_user_address();
        let the_sig = sign_message(owner_keys, spender, 20).to_vec();
        let sig = Token::Bytes(the_sig);

        let addr_to = generate_user_address().0;
        let transfer_amount: u64 = 12;

        let (enclave, contract_code, _, _) = compile_deploy_execute(
            &mut db,
            "../../examples/eng_wasm_contracts/erc20",
            address,
            "construct(bytes32,uint256)",
            &[Token::FixedBytes(owner.to_vec()), total_supply.clone()],
            "approve(bytes32,bytes32,uint256,bytes)",
            &[Token::FixedBytes(owner.to_vec()), Token::FixedBytes(spender.to_vec()), Token::Uint(20.into()), sig]
        );

        let (keys, shared_key, _, _) = exchange_keys(enclave.geteid());
        let sig = sign_message(spender_keys, addr_to, transfer_amount).to_vec();
        let encrypted_callable = symmetric::encrypt(b"transfer_from(bytes32,bytes32,bytes32,uint256,bytes)", &shared_key).unwrap();
        let args = [Token::FixedBytes(owner.to_vec()), Token::FixedBytes(spender.to_vec()),
            Token::FixedBytes(addr_to.to_vec()), Token::Uint(transfer_amount.into()), Token::Bytes(sig)];
        let encrypted_args = symmetric::encrypt(&ethabi::encode(&args), &shared_key).unwrap();

        wasm::execute(
            &mut db,
            enclave.geteid(),
            &contract_code,
            &encrypted_callable,
            &encrypted_args,
            &keys.get_pubkey(),
            &address,
            GAS_LIMIT
        ).expect("Execution failed");

        let (keys, shared_key, _, _) = exchange_keys(enclave.geteid());
        let encrypted_callable = symmetric::encrypt(b"balance_of(bytes32)", &shared_key).unwrap();
        let encrypted_args = symmetric::encrypt(&ethabi::encode(&[Token::FixedBytes(addr_to.to_vec())]), &shared_key).unwrap();
        let result_balance = wasm::execute(
            &mut db,
            enclave.geteid(),
            &contract_code,
            &encrypted_callable,
            &encrypted_args,
            &keys.get_pubkey(),
            &address,
            GAS_LIMIT
        ).expect("Execution failed");

        if let WasmResult::WasmTaskResult(v) = result_balance {
            let result_balance_decrypted = symmetric::decrypt(&v.output, &shared_key).unwrap();

            let (keys, shared_key, _, _) = exchange_keys(enclave.geteid());
            let encrypted_callable = symmetric::encrypt(b"allowance(bytes32,bytes32)", &shared_key).unwrap();
            let args = [Token::FixedBytes(owner.to_vec()), Token::FixedBytes(spender.to_vec())];
            let encrypted_args = symmetric::encrypt(&ethabi::encode(&args), &shared_key).unwrap();
            let result_allowance = wasm::execute(
                &mut db,
                enclave.geteid(),
                &contract_code,
                &encrypted_callable,
                &encrypted_args,
                &keys.get_pubkey(),
                &address,
                GAS_LIMIT
            ).expect("Execution failed");

            if let WasmResult::WasmTaskResult(v) = result_allowance {
                let result_allowance_decrypted = symmetric::decrypt(&v.output, &shared_key).unwrap();
                let res_allowance: Token = ethabi::decode(&[ethabi::ParamType::Uint(256)], &result_allowance_decrypted).unwrap().pop().unwrap();
                let res_balance: Token = ethabi::decode(&[ethabi::ParamType::Uint(256)], &result_balance_decrypted).unwrap().pop().unwrap();

                assert_eq!(res_balance, Token::Uint(transfer_amount.into()));
                assert_eq!(res_allowance, Token::Uint(8.into()));
            }
            else {
                panic!("Task Failure");
            }
        }
        else {
            panic!("Task Failure");
        }
    }

    #[test]
    fn test_eth_bridge(){
        let (mut db, _dir) = create_test_db();

        compile_deploy_execute(
            &mut db,
            "../../examples/eng_wasm_contracts/contract_with_eth_calls",
            generate_contract_address(),
            "construct()",
            &[],
            "test()",
            &[]
        );
    }

    #[test]
    fn test_add_calc() {
        let (mut db, _dir) = create_test_db();

        let a = ethabi::Token::Uint(3358967.into());
        let b = Token::Uint(76.into());
        let (_, _, result, shared_key) = compile_deploy_execute(
            &mut db,
            "../../examples/eng_wasm_contracts/simple_calculator",
            generate_contract_address(),
            "construct()",
            &[],
            "add(uint256,uint256)",
            &[a.clone(), b.clone()]
        );

        // deserialization of result
        let accepted_result: Token = ethabi::decode(&[ethabi::ParamType::Uint(256)], &symmetric::decrypt(&result.output,&shared_key).unwrap()).unwrap().pop().unwrap();
        let expected_result = Token::Uint((a.to_uint().unwrap().as_u64() + b.to_uint().unwrap().as_u64()).into());
        assert_eq!(accepted_result, expected_result);
    }

    #[test]
    #[should_panic]
    fn test_overflow_add_calc() {
        let (mut db, _dir) = create_test_db();

        let a = ethabi::Token::Uint(Uint::MAX);
        let b = Token::Uint(76.into());
        let (_, _, result, shared_key) = compile_deploy_execute(
            &mut db,
            "../../examples/eng_wasm_contracts/simple_calculator",
            generate_contract_address(),
            "construct()",
            &[],
            "add(uint256,uint256)",
            &[a.clone(), b.clone()]
        );

    }

    #[test]
    fn test_sub_calc() {
        let (mut db, _dir) = create_test_db();
        let a = Token::Uint(76.into());
        let b = Token::Uint(17.into());
        let (_, _, result, shared_key) = compile_deploy_execute(
            &mut db,
            "../../examples/eng_wasm_contracts/simple_calculator",
            generate_contract_address(),
            "construct()",
            &[],
            "sub(uint256,uint256)",
            &[a.clone(), b.clone()]
        );


        // deserialization of result
        let accepted_result: Token = ethabi::decode(&[ethabi::ParamType::Uint(256)], &symmetric::decrypt(&result.output,&shared_key).unwrap()).unwrap().pop().unwrap();
        let expected_result = Token::Uint((a.to_uint().unwrap().as_u64() - b.to_uint().unwrap().as_u64()).into());
        assert_eq!(accepted_result, expected_result);
    }

    #[test]
    #[should_panic]
    fn test_sub_overflow_calc() {
        let (mut db, _dir) = create_test_db();
        let a = Token::Uint(10.into());
        let b = Token::Uint(20.into());
        let (_, _, result, shared_key) = compile_deploy_execute(
            &mut db,
            "../../examples/eng_wasm_contracts/simple_calculator",
            generate_contract_address(),
            "construct()",
            &[],
            "sub(uint256,uint256)",
            &[a.clone(), b.clone()]
        );
    }

    #[test]
    fn test_mul_calc() {
        let (mut db, _dir) = create_test_db();
        let a = Token::Uint(17.into());
        let b = Token::Uint(76.into());
        let (_, _, result, shared_key) = compile_deploy_execute(
            &mut db,
            "../../examples/eng_wasm_contracts/simple_calculator",
            generate_contract_address(),
            "construct()",
            &[],
            "mul(uint256,uint256)",
            &[a.clone(), b.clone()]
        );


        // deserialization of result
        let accepted_result: Token = ethabi::decode(&[ethabi::ParamType::Uint(256)], &symmetric::decrypt(&result.output,&shared_key).unwrap()).unwrap().pop().unwrap();
        let expected_result = Token::Uint((a.to_uint().unwrap().as_u64() * b.to_uint().unwrap().as_u64()).into());
        assert_eq!(accepted_result, expected_result);
    }

    #[test]
    #[should_panic]
    fn test_mul_overflow_calc() {
        let (mut db, _dir) = create_test_db();
        let a = Token::Uint(Uint::MAX);
        let b = Token::Uint(76.into());
        let (_, _, result, shared_key) = compile_deploy_execute(
            &mut db,
            "../../examples/eng_wasm_contracts/simple_calculator",
            generate_contract_address(),
            "construct()",
            &[],
            "mul(uint256,uint256)",
            &[a.clone(), b.clone()]
        );
    }

    #[test]
    fn test_div_calc() {
        let (mut db, _dir) = create_test_db();
        let a = Token::Uint(76.into());
        let b = Token::Uint(17.into());
        let (_, _, result, shared_key) = compile_deploy_execute(
            &mut db,
            "../../examples/eng_wasm_contracts/simple_calculator",
            generate_contract_address(),
            "construct()",
            &[],
            "div(uint256,uint256)",
            &[a.clone(), b.clone()]
        );


        // deserialization of result
        let accepted_result: Token = ethabi::decode(&[ethabi::ParamType::Uint(256)], &symmetric::decrypt(&result.output,&shared_key).unwrap()).unwrap().pop().unwrap();
        let expected_result = Token::Uint((a.to_uint().unwrap().as_u64() / b.to_uint().unwrap().as_u64()).into());
        assert_eq!(accepted_result, expected_result);
    }

    #[test]
    #[should_panic]
    fn test_div_zero_calc() {
        let (mut db, _dir) = create_test_db();
        let a = Token::Uint(76.into());
        let b = Token::Uint(0.into());
        let (_, _, result, shared_key) = compile_deploy_execute(
            &mut db,
            "../../examples/eng_wasm_contracts/simple_calculator",
            generate_contract_address(),
            "construct()",
            &[],
            "div(uint256,uint256)",
            &[a.clone(), b.clone()]
        );
    }
}<|MERGE_RESOLUTION|>--- conflicted
+++ resolved
@@ -329,17 +329,6 @@
             GAS_LIMIT
         ).expect("Execution failed");
 
-<<<<<<< HEAD
-        if let WasmResult::WasmTaskResult(v) = result {
-            // deserialization of result
-            let accepted_total_supply: Token = ethabi::decode(&[ethabi::ParamType::Uint(256)], &symmetric::decrypt(&result.output,&shared_key).unwrap()).unwrap().pop().unwrap();
-            let expected_total_supply = Token::Uint((total_supply.to_uint().unwrap().as_u64() + amount).into());
-            assert_eq!(expected_total_supply, accepted_total_supply);
-        }
-        else {
-            panic!("Task Failure");
-        }
-=======
       if let WasmResult::WasmTaskResult(v) = result {
         // deserialization of result
         let accepted_total_supply: Token = ethabi::decode(&[ethabi::ParamType::Uint(256)], &symmetric::decrypt(&result.output,&shared_key).unwrap()).unwrap().pop().unwrap();
@@ -349,7 +338,6 @@
       else {
             panic!("Task Failure");
       }
->>>>>>> ee7b9508
     }
 
     #[test]
