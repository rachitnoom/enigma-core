#![allow(dead_code,unused_assignments,unused_variables)]
extern crate sgx_types;
extern crate sgx_urts;
extern crate rustc_hex;

use crate::db::{DeltaKey, Stype};
use crate::km_u::{PubKey, ContractAddress};
use crate::common_u::errors::EnclaveFailError;
use enigma_types::EnclaveReturn;
use enigma_types::traits::SliceCPtr;
use failure::Error;
use sgx_types::*;

extern "C" {
<<<<<<< HEAD
    fn ecall_deploy(eid: sgx_enclave_id_t, retval: *mut EnclaveReturn, bytecode: *const u8, bytecode_len: usize,
                    gas_limit: *const u64, output_ptr: *mut u64) -> sgx_status_t;
=======
    fn ecall_deploy(eid: sgx_enclave_id_t, retval: *mut EnclaveReturn,
                    bytecode: *const u8, bytecode_len: usize,
                    args: *const u8, args_len: usize,
                    address: &ContractAddress, user_key: &PubKey,
                    gas_limit: *const u64, output_ptr: *mut u64, sig: &mut [u8; 65]) -> sgx_status_t;
>>>>>>> 3e9a2122

    fn ecall_execute(eid: sgx_enclave_id_t, retval: *mut EnclaveReturn,
                     bytecode: *const u8, bytecode_len: usize,
                     callable: *const u8, callable_len: usize,
                     callable_args: *const u8, callable_args_len: usize,
                     user_key: &PubKey, contract_address: &ContractAddress,
                     gas_limit: *const u64,
                     output_ptr: *mut u64, delta_data_ptr: *mut u64,
                     delta_hash_out: &mut [u8; 32], delta_index_out: *mut u32,
                     ethereum_payload_ptr: *mut u64,
                     ethereum_contract_addr: &mut [u8; 20],
                     sig: &mut [u8; 65]) -> sgx_status_t;
}

const MAX_EVM_RESULT: usize = 100_000;
<<<<<<< HEAD
pub fn deploy(eid: sgx_enclave_id_t,  bytecode: &[u8], gas_limit: u64)-> Result<Box<[u8]>, Error> {
    let mut retval = EnclaveReturn::Success;
=======
pub fn deploy(eid: sgx_enclave_id_t,  bytecode: &[u8], args: &[u8],
              contract_address: ContractAddress, user_pubkey: &PubKey, gas_limit: u64)-> Result<(Box<[u8]>, [u8;65]), Error> {
    let mut retval = EnclaveReturn::default();
>>>>>>> 3e9a2122
    let mut output_ptr: u64 = 0;
    let mut signature = [0u8; 65];

    let status = unsafe {
        ecall_deploy(eid,
                     &mut retval,
                     bytecode.as_c_ptr(),
                     bytecode.len(),
                     args.as_c_ptr(),
                     args.len(),
                     &contract_address,
                     &user_pubkey,
                     &gas_limit as *const u64,
                     &mut output_ptr as *mut u64,
        &mut signature)
    };
    if retval != EnclaveReturn::Success  || status != sgx_status_t::SGX_SUCCESS {
        return Err(EnclaveFailError{err: retval, status}.into());
    }
    let box_ptr = output_ptr as *mut Box<[u8]>;
    assert!(!box_ptr.is_null()); // TODO: Think about this
    let part = unsafe { Box::from_raw(box_ptr ) };
    Ok((*part, signature))
}

#[derive(Clone, Debug, PartialEq, PartialOrd, Eq, Ord, Hash, Default)]
pub struct WasmResult {
    pub bytecode: Vec<u8>,
    pub output: Vec<u8>,
    pub delta: ::db::Delta,
    pub eth_payload: Vec<u8>,
    pub eth_contract_addr: [u8;20],
    pub signature: Vec<u8>,
}

<<<<<<< HEAD
pub fn execute(eid: sgx_enclave_id_t,  bytecode: &[u8], callable: &str, args: &[u8], gas_limit: u64)-> Result<WasmResult,Error>{
    let mut retval: EnclaveReturn = EnclaveReturn::Success;
=======
pub fn execute(eid: sgx_enclave_id_t,  bytecode: &[u8], callable: &str, args: &str,
               user_pubkey: &PubKey, address: &ContractAddress, gas_limit: u64)-> Result<WasmResult,Error>{
    let mut retval = EnclaveReturn::default();
>>>>>>> 3e9a2122
    let mut output = 0u64;
    let mut delta_data_ptr = 0u64;
    let mut delta_hash = [0u8; 32];
    let mut delta_index = 0u32;
    let mut ethereum_payload = 0u64;
    let mut ethereum_contract_addr = [0u8; 20];
    let mut signature = [0u8; 65];

    let status = unsafe {
        ecall_execute(eid,
                      &mut retval,
                      bytecode.as_c_ptr() as *const u8,
                      bytecode.len(),
                      callable.as_c_ptr() as *const u8,
                      callable.len(),
                      args.as_c_ptr() as *const u8,
                      args.len(),
                      &user_pubkey,
                      &address,
                      &gas_limit as *const u64,
                      &mut output as *mut u64,
                      &mut delta_data_ptr as *mut u64,
                      &mut delta_hash,
                      &mut delta_index as *mut u32,
                      &mut ethereum_payload as *mut u64,
                      &mut ethereum_contract_addr,
                      &mut signature)
    };

    if retval != EnclaveReturn::Success  || status != sgx_status_t::SGX_SUCCESS {
        return Err(EnclaveFailError{err: retval, status}.into());
    }
    // TODO: Write a handle wrapper that will free the pointers memory in case of an Error.

    let mut result: WasmResult = Default::default();
    result.signature = signature.to_vec();
    let box_ptr = output as *mut Box<[u8]>;
    let output = unsafe { Box::from_raw(box_ptr) };
    result.output = output.to_vec();
    let box_payload_ptr = ethereum_payload as *mut Box<[u8]>;
    let payload = unsafe { Box::from_raw(box_payload_ptr) };
    result.eth_payload = payload.to_vec();
    result.eth_contract_addr = ethereum_contract_addr;
    if delta_data_ptr != 0 && delta_hash != [0u8; 32] && delta_index != 0 {
        // TODO: Replace 0 with maybe max int(accordingly).
        let box_ptr = delta_data_ptr as *mut Box<[u8]>;
        assert!(!box_ptr.is_null()); // TODO: Think about this
        let delta_data = unsafe { Box::from_raw(box_ptr) };
        result.delta.value = delta_data.to_vec();
        result.delta.key = DeltaKey::new(delta_hash, Stype::Delta(delta_index));
    } else {
        bail!("Weird delta results")
    }
    Ok(result)
}

#[cfg(test)]
pub mod tests {
    extern crate ring;

    use crate::esgx::general::init_enclave_wrapper;
    use std::fs::File;
    use std::io::Read;
    use std::path::PathBuf;
    use sgx_types::*;
    use std::process::Command;
    use crate::wasm_u::wasm;
    use std::str::from_utf8;
    use crate::km_u::tests::instantiate_encryption_key;
    use crate::km_u::tests::exchange_keys;
    use super::ContractAddress;
    use enigma_tools_u::common_u::Sha256;
    use self::ring::rand::*;

    fn generate_address() -> ContractAddress {
        let mut address = [0u8; 32];
        SystemRandom::new().fill(&mut address).unwrap();
        address
    }


    fn compile_and_deploy_wasm_contract(eid: sgx_enclave_id_t, test_path: &str, address: ContractAddress) -> (Box<[u8]>, [u8;65]) {
        let mut dir = PathBuf::new();
        dir.push(test_path);
        let mut output = Command::new("cargo")
            .current_dir(&dir)
            .args(&["build", "--release"])
            .spawn()
            .expect(&format!("Failed compiling wasm contract: {:?}", &dir) );

        assert!(output.wait().unwrap().success());
        dir.push("target/wasm32-unknown-unknown/release/contract.wasm");

        let mut f = File::open(&dir).expect(&format!("Can't open the contract.wasm file: {:?}", &dir));
        let mut wasm_code = Vec::new();
        f.read_to_end(&mut wasm_code).expect("Failed reading the wasm file");
        println!("Bytecode size: {}KB\n", wasm_code.len()/1024);

        let (pubkey, _, _) = exchange_keys(eid);
        wasm::deploy(eid, &wasm_code, &[], address, &pubkey, 100_000).expect("Deploy Failed")
    }

    #[test]
<<<<<<< HEAD
    fn test_print_simple() {
        let enclave = init_enclave();
        let contract_code = compile_and_deploy_wasm_contract(enclave.geteid(), "../../examples/eng_wasm_contracts/simplest");
        let encrypted_args : &[u8] = &[38, 69, 69, 163, 224, 68, 24, 62, 147, 1, 82, 167, 140, 186, 10, 139, 101, 150, 13, 23, 125, 201, 203, 83, 111, 166, 187, 6, 193, 251, 218, 180, 102, 106, 46, 227, 128, 132, 183, 241, 25, 162, 23, 4, 192, 231, 147, 7, 242, 85, 161, 62, 241, 193, 32, 170, 123, 51, 34, 222, 36, 58, 140, 1, 96, 218, 76, 52, 223, 220, 132, 149, 109, 223, 84, 126, 46, 222, 119, 245, 0, 1, 2, 3, 4, 5, 6, 7, 8, 9, 10, 11];
        let result = wasm::execute(enclave.geteid(),&contract_code, "print_test(uint256,uint256)", encrypted_args, 100_000).expect("Execution failed");
        assert_eq!(from_utf8(&result.output).unwrap(), "22");
        enclave.destroy();
    }

    #[test]
    fn test_write_simple() {
        let enclave = init_enclave();
        let contract_code = compile_and_deploy_wasm_contract(enclave.geteid(), "../../examples/eng_wasm_contracts/simplest");
        let args : &[u8] = &[];
        let result = wasm::execute(enclave.geteid(), &contract_code, "write()", args, 100_000).expect("Execution failed");
=======
    fn simple() {
        let enclave = init_enclave_wrapper().unwrap();
        let address = generate_address();
        instantiate_encryption_key(&[address], enclave.geteid());

        let (contract_code, _) = compile_and_deploy_wasm_contract(enclave.geteid(), "../../examples/eng_wasm_contracts/simplest", address);
//        let result = wasm::execute(enclave.geteid(),contract_code, "test(uint256,uint256)", "c20102").expect("Execution failed");
        let (pubkey, _, _) = exchange_keys(enclave.geteid());
        let result = wasm::execute(enclave.geteid(), &contract_code, "write()", "", &pubkey, &address, 100_000).expect("Execution failed");
>>>>>>> 3e9a2122
        enclave.destroy();
        assert_eq!(from_utf8(&result.output).unwrap(), "\"157\"");
    }

    #[test]
<<<<<<< HEAD
    fn test_address_simple() {
        let enclave = init_enclave();
        let contract_code = compile_and_deploy_wasm_contract(enclave.geteid(), "../../examples/eng_wasm_contracts/simplest");
        // args must be solidity abi serialized and encrypted: 0x5ed8cee6b63b1c6afce3ad7c92f4fd7e1b8fad9f
        let arg : &[u8] = &[38, 69, 69, 163, 224, 68, 24, 62, 147, 1, 82, 167, 210, 98, 196, 109, 211, 173, 17, 125, 129, 42, 102, 47, 253, 82, 70, 120, 218, 116, 119, 36, 240, 59, 66, 156, 217, 122, 131, 200, 114, 72, 241, 86, 8, 101, 232, 52, 0, 1, 2, 3, 4, 5, 6, 7, 8, 9, 10, 11];
        let result = wasm::execute(enclave.geteid(), &contract_code, "get_address(address)", arg, 100_000).expect("Execution failed");
        enclave.destroy();
        assert_eq!(from_utf8(&result.output).unwrap(), "\"5ed8cee6b63b1c6afce3ad7c92f4fd7e1b8fad9f\"");
    }

    #[test]
    fn test_addresses_simple() {
        let enclave = init_enclave();
        let contract_code = compile_and_deploy_wasm_contract(enclave.geteid(), "../../examples/eng_wasm_contracts/simplest");
        // args must be solidity abi serialized and encrypted: 0x5ed8cee6b63b1c6afce3ad7c92f4fd7e1b8fad9f, 0xde0b295669a9fd93d5f28d9ec85e40f4cb697bae
        let arg : &[u8] = &[38, 69, 69, 163, 224, 68, 24, 62, 147, 1, 82, 167, 210, 98, 196, 109, 211, 173, 17, 125, 129, 42, 102, 47, 253, 82, 70, 120, 218, 116, 119, 36, 102, 106, 46, 227, 128, 132, 183, 241, 25, 162, 23, 4, 30, 236, 186, 81, 155, 252, 92, 173, 36, 51, 173, 52, 179, 109, 98, 42, 239, 83, 247, 185, 157, 218, 32, 129, 14, 171, 201, 97, 183, 214, 96, 219, 155, 125, 63, 2, 0, 1, 2, 3, 4, 5, 6, 7, 8, 9, 10, 11];
        let result = wasm::execute(enclave.geteid(), &contract_code, "get_addresses(address,address)", arg, 100_000).expect("Execution failed");
        enclave.destroy();
        assert_eq!(from_utf8(&result.output).unwrap(), "\"de0b295669a9fd93d5f28d9ec85e40f4cb697bae\"");
    }

    #[test]
    fn test_add_erc20() {
        let enclave = init_enclave();
        let contract_code = compile_and_deploy_wasm_contract(enclave.geteid(), "../../examples/eng_wasm_contracts/erc20");
        // args must be solidity abi serialized and encrypted: 0x5ed8cee6b63b1c6afce3ad7c92f4fd7e1b8fad9f,0x07
        let arg : &[u8] = &[38, 69, 69, 163, 224, 68, 24, 62, 147, 1, 82, 167, 210, 98, 196, 109, 211, 173, 17, 125, 129, 42, 102, 47, 253, 82, 70, 120, 218, 116, 119, 36, 102, 106, 46, 227, 128, 132, 183, 241, 25, 162, 23, 4, 192, 231, 147, 7, 242, 85, 161, 62, 241, 193, 32, 170, 123, 51, 34, 222, 36, 58, 140, 16, 132, 229, 33, 83, 242, 58, 112, 32, 106, 28, 159, 142, 169, 210, 251, 187, 0, 1, 2, 3, 4, 5, 6, 7, 8, 9, 10, 11];
        let result = wasm::execute(enclave.geteid(), &contract_code, "add_to_balance(address,uint256)", arg, 100_000).expect("Execution failed");
        enclave.destroy();
        assert_eq!(from_utf8(&result.output).unwrap(), "7");
    }

    // todo: need to add an initial state in order to test the functionality of transfer
//    #[test]
//    fn test_transfer_erc20() {
//        let enclave = init_enclave();
//        let contract_code = compile_and_deploy_wasm_contract(enclave.geteid(), "../../examples/eng_wasm_contracts/erc20");
////         args before encryption and solidity abi serialization: ["5ed8cee6b63b1c6afce3ad7c92f4fd7e1b8fad9f","de0b295669a9fd93d5f28d9ec85e40f4cb697bae",0x03]
//        let rlp_args_transfer = &[38, 69, 69, 163, 224, 68, 24, 62, 147, 1, 82, 167, 210, 98, 196, 109, 211, 173, 17, 125, 129, 42, 102, 47, 253, 82, 70, 120, 218, 116, 119, 36, 102, 106, 46, 227, 128, 132, 183, 241, 25, 162, 23, 4, 30, 236, 186, 81, 155, 252, 92, 173, 36, 51, 173, 52, 179, 109, 98, 42, 239, 83, 247, 185, 177, 170, 21, 230, 102, 118, 94, 128, 129, 231, 172, 10, 30, 250, 148, 100, 106, 120, 76, 210, 247, 41, 176, 128, 89, 69, 95, 13, 135, 132, 164, 48, 197, 153, 96, 169, 17, 120, 160, 226, 23, 195, 27, 165, 169, 4, 69, 141, 0, 1, 2, 3, 4, 5, 6, 7, 8, 9, 10, 11];
//        let res_addr_account = wasm::execute(enclave.geteid(), &contract_code, "transfer(string,string,uint256)", rlp_args_transfer, 100_000_000).expect("Execution failed");
//        enclave.destroy();
//
//        assert_eq!(from_utf8(&res_addr_account.output).unwrap(), "3");
//    }

    #[test]
    fn test_eth_bridge() {
        let enclave = init_enclave();
        let contract_code = compile_and_deploy_wasm_contract(enclave.geteid(), "../../examples/eng_wasm_contracts/contract_with_eth_calls");
        let arg: &[u8] = &[];
        let result = wasm::execute(enclave.geteid(), &contract_code, "test()", arg, 100_000).expect("Execution failed");
=======
    fn eth_bridge() {
        let enclave = init_enclave_wrapper().unwrap();
        let address = generate_address();
        instantiate_encryption_key(&[address], enclave.geteid());

        let (contract_code, _) = compile_and_deploy_wasm_contract(enclave.geteid(), "../../examples/eng_wasm_contracts/contract_with_eth_calls", address);
        let (pubkey, _, _) = exchange_keys(enclave.geteid());
        let result = wasm::execute(enclave.geteid(), &contract_code, "test()", "", &pubkey, &address, 100_000).expect("Execution failed");
>>>>>>> 3e9a2122
        enclave.destroy();
    }

    #[ignore]
    #[test]
    pub fn test_contract() {
        let mut f = File::open(
            "../../examples/eng_wasm_contracts/simplest/target/wasm32-unknown-unknown/release/contract.wasm",
        )
        .unwrap();
        let mut wasm_code = Vec::new();
        f.read_to_end(&mut wasm_code).unwrap();
        println!("Bytecode size: {}KB\n", wasm_code.len() / 1024);
<<<<<<< HEAD
        let enclave = init_enclave();
        let contract_code = wasm::deploy(enclave.geteid(), &wasm_code, 100_000).expect("Deploy Failed");
        let result = wasm::execute(enclave.geteid(),&contract_code, "call", &[], 100_000).expect("Execution failed");
=======
        let enclave = init_enclave_wrapper().unwrap();

        let address = b"Enigma".sha256();
        instantiate_encryption_key(&[address], enclave.geteid());

        let (pubkey, _, _) = exchange_keys(enclave.geteid());
        let (contract_code, _) =
            wasm::deploy(enclave.geteid(), &wasm_code, &[], b"enigma".sha256(), &pubkey, 100_000)
                .expect("Deploy Failed");
        let (pubkey, _, _) = exchange_keys(enclave.geteid());
        let result = wasm::execute(enclave.geteid(),&contract_code, "call", "",  &pubkey, &address,100_000).expect("Execution failed");
>>>>>>> 3e9a2122
        assert_eq!(from_utf8(&result.output).unwrap(), "157");
    }
}<|MERGE_RESOLUTION|>--- conflicted
+++ resolved
@@ -12,16 +12,11 @@
 use sgx_types::*;
 
 extern "C" {
-<<<<<<< HEAD
-    fn ecall_deploy(eid: sgx_enclave_id_t, retval: *mut EnclaveReturn, bytecode: *const u8, bytecode_len: usize,
-                    gas_limit: *const u64, output_ptr: *mut u64) -> sgx_status_t;
-=======
     fn ecall_deploy(eid: sgx_enclave_id_t, retval: *mut EnclaveReturn,
                     bytecode: *const u8, bytecode_len: usize,
                     args: *const u8, args_len: usize,
                     address: &ContractAddress, user_key: &PubKey,
                     gas_limit: *const u64, output_ptr: *mut u64, sig: &mut [u8; 65]) -> sgx_status_t;
->>>>>>> 3e9a2122
 
     fn ecall_execute(eid: sgx_enclave_id_t, retval: *mut EnclaveReturn,
                      bytecode: *const u8, bytecode_len: usize,
@@ -37,14 +32,9 @@
 }
 
 const MAX_EVM_RESULT: usize = 100_000;
-<<<<<<< HEAD
-pub fn deploy(eid: sgx_enclave_id_t,  bytecode: &[u8], gas_limit: u64)-> Result<Box<[u8]>, Error> {
-    let mut retval = EnclaveReturn::Success;
-=======
 pub fn deploy(eid: sgx_enclave_id_t,  bytecode: &[u8], args: &[u8],
               contract_address: ContractAddress, user_pubkey: &PubKey, gas_limit: u64)-> Result<(Box<[u8]>, [u8;65]), Error> {
     let mut retval = EnclaveReturn::default();
->>>>>>> 3e9a2122
     let mut output_ptr: u64 = 0;
     let mut signature = [0u8; 65];
 
@@ -61,9 +51,6 @@
                      &mut output_ptr as *mut u64,
         &mut signature)
     };
-    if retval != EnclaveReturn::Success  || status != sgx_status_t::SGX_SUCCESS {
-        return Err(EnclaveFailError{err: retval, status}.into());
-    }
     let box_ptr = output_ptr as *mut Box<[u8]>;
     assert!(!box_ptr.is_null()); // TODO: Think about this
     let part = unsafe { Box::from_raw(box_ptr ) };
@@ -80,14 +67,9 @@
     pub signature: Vec<u8>,
 }
 
-<<<<<<< HEAD
-pub fn execute(eid: sgx_enclave_id_t,  bytecode: &[u8], callable: &str, args: &[u8], gas_limit: u64)-> Result<WasmResult,Error>{
-    let mut retval: EnclaveReturn = EnclaveReturn::Success;
-=======
-pub fn execute(eid: sgx_enclave_id_t,  bytecode: &[u8], callable: &str, args: &str,
+pub fn execute(eid: sgx_enclave_id_t,  bytecode: &[u8], callable: &str, args: &[u8],
                user_pubkey: &PubKey, address: &ContractAddress, gas_limit: u64)-> Result<WasmResult,Error>{
     let mut retval = EnclaveReturn::default();
->>>>>>> 3e9a2122
     let mut output = 0u64;
     let mut delta_data_ptr = 0u64;
     let mut delta_hash = [0u8; 32];
@@ -191,100 +173,88 @@
     }
 
     #[test]
-<<<<<<< HEAD
     fn test_print_simple() {
-        let enclave = init_enclave();
-        let contract_code = compile_and_deploy_wasm_contract(enclave.geteid(), "../../examples/eng_wasm_contracts/simplest");
+        let enclave = init_enclave_wrapper().unwrap();
+        let address = generate_address();
+        instantiate_encryption_key(&[address], enclave.geteid());
+        let (contract_code, _) = compile_and_deploy_wasm_contract(enclave.geteid(), "../../examples/eng_wasm_contracts/simplest", address);
+        let (pubkey, _, _) = exchange_keys(enclave.geteid());
         let encrypted_args : &[u8] = &[38, 69, 69, 163, 224, 68, 24, 62, 147, 1, 82, 167, 140, 186, 10, 139, 101, 150, 13, 23, 125, 201, 203, 83, 111, 166, 187, 6, 193, 251, 218, 180, 102, 106, 46, 227, 128, 132, 183, 241, 25, 162, 23, 4, 192, 231, 147, 7, 242, 85, 161, 62, 241, 193, 32, 170, 123, 51, 34, 222, 36, 58, 140, 1, 96, 218, 76, 52, 223, 220, 132, 149, 109, 223, 84, 126, 46, 222, 119, 245, 0, 1, 2, 3, 4, 5, 6, 7, 8, 9, 10, 11];
-        let result = wasm::execute(enclave.geteid(),&contract_code, "print_test(uint256,uint256)", encrypted_args, 100_000).expect("Execution failed");
-        assert_eq!(from_utf8(&result.output).unwrap(), "22");
+        let result = wasm::execute(enclave.geteid(),contract_code, "test(uint256,uint256)", encrypted_args, &pubkey, &address, 100_000).expect("Execution failed");
+
         enclave.destroy();
+        assert_eq!(from_utf8(&result.output).unwrap(), "\"22\"");
     }
 
     #[test]
     fn test_write_simple() {
-        let enclave = init_enclave();
-        let contract_code = compile_and_deploy_wasm_contract(enclave.geteid(), "../../examples/eng_wasm_contracts/simplest");
+        let enclave = init_enclave_wrapper().unwrap();
+        let address = generate_address();
+        instantiate_encryption_key(&[address], enclave.geteid());
+        let (contract_code, _) = compile_and_deploy_wasm_contract(enclave.geteid(), "../../examples/eng_wasm_contracts/simplest", address);
+        let (pubkey, _, _) = exchange_keys(enclave.geteid());
         let args : &[u8] = &[];
-        let result = wasm::execute(enclave.geteid(), &contract_code, "write()", args, 100_000).expect("Execution failed");
-=======
-    fn simple() {
-        let enclave = init_enclave_wrapper().unwrap();
-        let address = generate_address();
-        instantiate_encryption_key(&[address], enclave.geteid());
-
-        let (contract_code, _) = compile_and_deploy_wasm_contract(enclave.geteid(), "../../examples/eng_wasm_contracts/simplest", address);
-//        let result = wasm::execute(enclave.geteid(),contract_code, "test(uint256,uint256)", "c20102").expect("Execution failed");
-        let (pubkey, _, _) = exchange_keys(enclave.geteid());
-        let result = wasm::execute(enclave.geteid(), &contract_code, "write()", "", &pubkey, &address, 100_000).expect("Execution failed");
->>>>>>> 3e9a2122
+        let result = wasm::execute(enclave.geteid(), &contract_code, "write()", args, &pubkey, &address, 100_000).expect("Execution failed");
         enclave.destroy();
         assert_eq!(from_utf8(&result.output).unwrap(), "\"157\"");
     }
 
-    #[test]
-<<<<<<< HEAD
-    fn test_address_simple() {
-        let enclave = init_enclave();
-        let contract_code = compile_and_deploy_wasm_contract(enclave.geteid(), "../../examples/eng_wasm_contracts/simplest");
-        // args must be solidity abi serialized and encrypted: 0x5ed8cee6b63b1c6afce3ad7c92f4fd7e1b8fad9f
-        let arg : &[u8] = &[38, 69, 69, 163, 224, 68, 24, 62, 147, 1, 82, 167, 210, 98, 196, 109, 211, 173, 17, 125, 129, 42, 102, 47, 253, 82, 70, 120, 218, 116, 119, 36, 240, 59, 66, 156, 217, 122, 131, 200, 114, 72, 241, 86, 8, 101, 232, 52, 0, 1, 2, 3, 4, 5, 6, 7, 8, 9, 10, 11];
-        let result = wasm::execute(enclave.geteid(), &contract_code, "get_address(address)", arg, 100_000).expect("Execution failed");
-        enclave.destroy();
-        assert_eq!(from_utf8(&result.output).unwrap(), "\"5ed8cee6b63b1c6afce3ad7c92f4fd7e1b8fad9f\"");
-    }
-
-    #[test]
-    fn test_addresses_simple() {
-        let enclave = init_enclave();
-        let contract_code = compile_and_deploy_wasm_contract(enclave.geteid(), "../../examples/eng_wasm_contracts/simplest");
-        // args must be solidity abi serialized and encrypted: 0x5ed8cee6b63b1c6afce3ad7c92f4fd7e1b8fad9f, 0xde0b295669a9fd93d5f28d9ec85e40f4cb697bae
-        let arg : &[u8] = &[38, 69, 69, 163, 224, 68, 24, 62, 147, 1, 82, 167, 210, 98, 196, 109, 211, 173, 17, 125, 129, 42, 102, 47, 253, 82, 70, 120, 218, 116, 119, 36, 102, 106, 46, 227, 128, 132, 183, 241, 25, 162, 23, 4, 30, 236, 186, 81, 155, 252, 92, 173, 36, 51, 173, 52, 179, 109, 98, 42, 239, 83, 247, 185, 157, 218, 32, 129, 14, 171, 201, 97, 183, 214, 96, 219, 155, 125, 63, 2, 0, 1, 2, 3, 4, 5, 6, 7, 8, 9, 10, 11];
-        let result = wasm::execute(enclave.geteid(), &contract_code, "get_addresses(address,address)", arg, 100_000).expect("Execution failed");
-        enclave.destroy();
-        assert_eq!(from_utf8(&result.output).unwrap(), "\"de0b295669a9fd93d5f28d9ec85e40f4cb697bae\"");
-    }
-
-    #[test]
-    fn test_add_erc20() {
-        let enclave = init_enclave();
-        let contract_code = compile_and_deploy_wasm_contract(enclave.geteid(), "../../examples/eng_wasm_contracts/erc20");
-        // args must be solidity abi serialized and encrypted: 0x5ed8cee6b63b1c6afce3ad7c92f4fd7e1b8fad9f,0x07
-        let arg : &[u8] = &[38, 69, 69, 163, 224, 68, 24, 62, 147, 1, 82, 167, 210, 98, 196, 109, 211, 173, 17, 125, 129, 42, 102, 47, 253, 82, 70, 120, 218, 116, 119, 36, 102, 106, 46, 227, 128, 132, 183, 241, 25, 162, 23, 4, 192, 231, 147, 7, 242, 85, 161, 62, 241, 193, 32, 170, 123, 51, 34, 222, 36, 58, 140, 16, 132, 229, 33, 83, 242, 58, 112, 32, 106, 28, 159, 142, 169, 210, 251, 187, 0, 1, 2, 3, 4, 5, 6, 7, 8, 9, 10, 11];
-        let result = wasm::execute(enclave.geteid(), &contract_code, "add_to_balance(address,uint256)", arg, 100_000).expect("Execution failed");
-        enclave.destroy();
-        assert_eq!(from_utf8(&result.output).unwrap(), "7");
-    }
-
-    // todo: need to add an initial state in order to test the functionality of transfer
 //    #[test]
-//    fn test_transfer_erc20() {
+//    fn test_address_simple() {
+//        let enclave = init_enclave();
+//        let contract_code = compile_and_deploy_wasm_contract(enclave.geteid(), "../../examples/eng_wasm_contracts/simplest");
+//        // args must be solidity abi serialized and encrypted: 0x5ed8cee6b63b1c6afce3ad7c92f4fd7e1b8fad9f
+//        let arg : &[u8] = &[38, 69, 69, 163, 224, 68, 24, 62, 147, 1, 82, 167, 210, 98, 196, 109, 211, 173, 17, 125, 129, 42, 102, 47, 253, 82, 70, 120, 218, 116, 119, 36, 240, 59, 66, 156, 217, 122, 131, 200, 114, 72, 241, 86, 8, 101, 232, 52, 0, 1, 2, 3, 4, 5, 6, 7, 8, 9, 10, 11];
+//        let result = wasm::execute(enclave.geteid(), &contract_code, "get_address(address)", arg, 100_000).expect("Execution failed");
+//        enclave.destroy();
+//        assert_eq!(from_utf8(&result.output).unwrap(), "\"5ed8cee6b63b1c6afce3ad7c92f4fd7e1b8fad9f\"");
+//    }
+//
+//    #[test]
+//    fn test_addresses_simple() {
+//        let enclave = init_enclave();
+//        let contract_code = compile_and_deploy_wasm_contract(enclave.geteid(), "../../examples/eng_wasm_contracts/simplest");
+//        // args must be solidity abi serialized and encrypted: 0x5ed8cee6b63b1c6afce3ad7c92f4fd7e1b8fad9f, 0xde0b295669a9fd93d5f28d9ec85e40f4cb697bae
+//        let arg : &[u8] = &[38, 69, 69, 163, 224, 68, 24, 62, 147, 1, 82, 167, 210, 98, 196, 109, 211, 173, 17, 125, 129, 42, 102, 47, 253, 82, 70, 120, 218, 116, 119, 36, 102, 106, 46, 227, 128, 132, 183, 241, 25, 162, 23, 4, 30, 236, 186, 81, 155, 252, 92, 173, 36, 51, 173, 52, 179, 109, 98, 42, 239, 83, 247, 185, 157, 218, 32, 129, 14, 171, 201, 97, 183, 214, 96, 219, 155, 125, 63, 2, 0, 1, 2, 3, 4, 5, 6, 7, 8, 9, 10, 11];
+//        let result = wasm::execute(enclave.geteid(), &contract_code, "get_addresses(address,address)", arg, 100_000).expect("Execution failed");
+//        enclave.destroy();
+//        assert_eq!(from_utf8(&result.output).unwrap(), "\"de0b295669a9fd93d5f28d9ec85e40f4cb697bae\"");
+//    }
+//
+//    #[test]
+//    fn test_add_erc20() {
 //        let enclave = init_enclave();
 //        let contract_code = compile_and_deploy_wasm_contract(enclave.geteid(), "../../examples/eng_wasm_contracts/erc20");
-////         args before encryption and solidity abi serialization: ["5ed8cee6b63b1c6afce3ad7c92f4fd7e1b8fad9f","de0b295669a9fd93d5f28d9ec85e40f4cb697bae",0x03]
-//        let rlp_args_transfer = &[38, 69, 69, 163, 224, 68, 24, 62, 147, 1, 82, 167, 210, 98, 196, 109, 211, 173, 17, 125, 129, 42, 102, 47, 253, 82, 70, 120, 218, 116, 119, 36, 102, 106, 46, 227, 128, 132, 183, 241, 25, 162, 23, 4, 30, 236, 186, 81, 155, 252, 92, 173, 36, 51, 173, 52, 179, 109, 98, 42, 239, 83, 247, 185, 177, 170, 21, 230, 102, 118, 94, 128, 129, 231, 172, 10, 30, 250, 148, 100, 106, 120, 76, 210, 247, 41, 176, 128, 89, 69, 95, 13, 135, 132, 164, 48, 197, 153, 96, 169, 17, 120, 160, 226, 23, 195, 27, 165, 169, 4, 69, 141, 0, 1, 2, 3, 4, 5, 6, 7, 8, 9, 10, 11];
-//        let res_addr_account = wasm::execute(enclave.geteid(), &contract_code, "transfer(string,string,uint256)", rlp_args_transfer, 100_000_000).expect("Execution failed");
+//        // args must be solidity abi serialized and encrypted: 0x5ed8cee6b63b1c6afce3ad7c92f4fd7e1b8fad9f,0x07
+//        let arg : &[u8] = &[38, 69, 69, 163, 224, 68, 24, 62, 147, 1, 82, 167, 210, 98, 196, 109, 211, 173, 17, 125, 129, 42, 102, 47, 253, 82, 70, 120, 218, 116, 119, 36, 102, 106, 46, 227, 128, 132, 183, 241, 25, 162, 23, 4, 192, 231, 147, 7, 242, 85, 161, 62, 241, 193, 32, 170, 123, 51, 34, 222, 36, 58, 140, 16, 132, 229, 33, 83, 242, 58, 112, 32, 106, 28, 159, 142, 169, 210, 251, 187, 0, 1, 2, 3, 4, 5, 6, 7, 8, 9, 10, 11];
+//        let result = wasm::execute(enclave.geteid(), &contract_code, "add_to_balance(address,uint256)", arg, 100_000).expect("Execution failed");
 //        enclave.destroy();
+//        assert_eq!(from_utf8(&result.output).unwrap(), "7");
+//    }
 //
-//        assert_eq!(from_utf8(&res_addr_account.output).unwrap(), "3");
-//    }
+//    // todo: need to add an initial state in order to test the functionality of transfer
+////    #[test]
+////    fn test_transfer_erc20() {
+////        let enclave = init_enclave();
+////        let contract_code = compile_and_deploy_wasm_contract(enclave.geteid(), "../../examples/eng_wasm_contracts/erc20");
+//////         args before encryption and solidity abi serialization: ["5ed8cee6b63b1c6afce3ad7c92f4fd7e1b8fad9f","de0b295669a9fd93d5f28d9ec85e40f4cb697bae",0x03]
+////        let rlp_args_transfer = &[38, 69, 69, 163, 224, 68, 24, 62, 147, 1, 82, 167, 210, 98, 196, 109, 211, 173, 17, 125, 129, 42, 102, 47, 253, 82, 70, 120, 218, 116, 119, 36, 102, 106, 46, 227, 128, 132, 183, 241, 25, 162, 23, 4, 30, 236, 186, 81, 155, 252, 92, 173, 36, 51, 173, 52, 179, 109, 98, 42, 239, 83, 247, 185, 177, 170, 21, 230, 102, 118, 94, 128, 129, 231, 172, 10, 30, 250, 148, 100, 106, 120, 76, 210, 247, 41, 176, 128, 89, 69, 95, 13, 135, 132, 164, 48, 197, 153, 96, 169, 17, 120, 160, 226, 23, 195, 27, 165, 169, 4, 69, 141, 0, 1, 2, 3, 4, 5, 6, 7, 8, 9, 10, 11];
+////        let res_addr_account = wasm::execute(enclave.geteid(), &contract_code, "transfer(string,string,uint256)", rlp_args_transfer, 100_000_000).expect("Execution failed");
+////        enclave.destroy();
+////
+////        assert_eq!(from_utf8(&res_addr_account.output).unwrap(), "3");
+////    }
 
     #[test]
     fn test_eth_bridge() {
-        let enclave = init_enclave();
-        let contract_code = compile_and_deploy_wasm_contract(enclave.geteid(), "../../examples/eng_wasm_contracts/contract_with_eth_calls");
+        let enclave = init_enclave_wrapper().unwrap();
+        let address = generate_address();
+        instantiate_encryption_key(&[address], enclave.geteid());
+        let (contract_code, _) = compile_and_deploy_wasm_contract(enclave.geteid(), "../../examples/eng_wasm_contracts/contract_with_eth_calls", address);
+        let (pubkey, _, _) = exchange_keys(enclave.geteid());
+
         let arg: &[u8] = &[];
-        let result = wasm::execute(enclave.geteid(), &contract_code, "test()", arg, 100_000).expect("Execution failed");
-=======
-    fn eth_bridge() {
-        let enclave = init_enclave_wrapper().unwrap();
-        let address = generate_address();
-        instantiate_encryption_key(&[address], enclave.geteid());
-
-        let (contract_code, _) = compile_and_deploy_wasm_contract(enclave.geteid(), "../../examples/eng_wasm_contracts/contract_with_eth_calls", address);
-        let (pubkey, _, _) = exchange_keys(enclave.geteid());
-        let result = wasm::execute(enclave.geteid(), &contract_code, "test()", "", &pubkey, &address, 100_000).expect("Execution failed");
->>>>>>> 3e9a2122
+        let result = wasm::execute(enclave.geteid(), &contract_code, "test()", arg, &pubkey, &address, 100_000).expect("Execution failed");
         enclave.destroy();
     }
 
@@ -298,11 +268,6 @@
         let mut wasm_code = Vec::new();
         f.read_to_end(&mut wasm_code).unwrap();
         println!("Bytecode size: {}KB\n", wasm_code.len() / 1024);
-<<<<<<< HEAD
-        let enclave = init_enclave();
-        let contract_code = wasm::deploy(enclave.geteid(), &wasm_code, 100_000).expect("Deploy Failed");
-        let result = wasm::execute(enclave.geteid(),&contract_code, "call", &[], 100_000).expect("Execution failed");
-=======
         let enclave = init_enclave_wrapper().unwrap();
 
         let address = b"Enigma".sha256();
@@ -313,8 +278,7 @@
             wasm::deploy(enclave.geteid(), &wasm_code, &[], b"enigma".sha256(), &pubkey, 100_000)
                 .expect("Deploy Failed");
         let (pubkey, _, _) = exchange_keys(enclave.geteid());
-        let result = wasm::execute(enclave.geteid(),&contract_code, "call", "",  &pubkey, &address,100_000).expect("Execution failed");
->>>>>>> 3e9a2122
+        let result = wasm::execute(enclave.geteid(),&contract_code, "call", &[],  &pubkey, &address,100_000).expect("Execution failed");
         assert_eq!(from_utf8(&result.output).unwrap(), "157");
     }
 }