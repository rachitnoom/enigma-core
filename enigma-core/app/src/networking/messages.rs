use serde_json;
use zmq::Message;
use crate::db::{Delta, Stype, DeltaKey};
use hex::ToHex;
use failure::Error;

type Status = i8;
pub const FAILED: Status = -1;

#[derive(Serialize, Deserialize, Debug, Clone)]
pub struct IpcMessageRequest {
    pub id: String,
    #[serde(flatten)]
    pub request: IpcRequest
}

#[derive(Serialize, Deserialize, Debug, Clone)]
pub struct IpcMessageResponse {
    pub id: String,
    #[serde(flatten)]
    pub response: IpcResponse
}

#[derive(Serialize, Deserialize, Debug, Clone)]
#[serde(tag = "type")]
pub enum IpcResponse {
    GetRegistrationParams { #[serde(flatten)] result: IpcResults },
    IdentityChallenge { nonce: String, signature: IpcIdentityChallenge },
    GetTip { result: IpcDelta },
    GetTips { result: IpcResults },
    GetAllTips { result: IpcResults },
    GetAllAddrs { result: IpcResults },
    GetDelta { result: IpcResults },
    GetDeltas { result: IpcResults },
    GetContract { result: IpcResults },
    UpdateNewContract { address: String, result: IpcResults },
    UpdateDeltas { #[serde(flatten)] result: IpcResults },
    NewTaskEncryptionKey { #[serde(flatten)] result: IpcResults },
    DeploySecretContract { #[serde(flatten)] result: IpcResults},
    ComputeTask { #[serde(flatten)] result: IpcResults },
    GetPTTRequest { #[serde(flatten)] result: IpcResults },
    PTTResponse { result: IpcResults },
    Error { msg: String },
}

#[derive(Serialize, Deserialize, Debug, Clone)]
#[serde(rename_all = "camelCase", rename = "result")]
pub enum IpcResults {
    Errors(Vec<IpcStatusResult>),
    #[serde(rename = "result")]
    Request { request: String, #[serde(rename = "workerSig")] sig: String },
    Addresses(Vec<String>),
    Delta(String),
    Deltas(Vec<IpcDelta>),
    Bytecode(String),
    Status(Status),
    Tips(Vec<IpcDelta>),
    #[serde(rename = "result")]
    UpdateDeltasResult { status: Status, errors: Vec<IpcStatusResult> },
    #[serde(rename = "result")]
    DHKey { #[serde(rename = "workerEncryptionKey")] dh_key: String, #[serde(rename = "workerSig")] sig: String },
    #[serde(rename = "result")]
    RegistrationParams { #[serde(rename = "signingKey")] signing_key: String, report: String, signature: String },
    #[serde(rename = "result")]
    ComputeResult {
        #[serde(rename = "usedGas")]
        used_gas: u64,
        output: String,
        delta: IpcDelta,
        signature: String,
    },
    #[serde(rename = "result")]
    DeployResult {
        #[serde(rename = "preCodeHash")]
        pre_code_hash: String,
        #[serde(rename = "usedGas")]
        used_gas: u64,
        output: String,
        delta: IpcDelta,
        signature: String,
    }
}

#[derive(Serialize, Deserialize, Debug, Clone)]
#[serde(tag = "type")]
pub enum IpcRequest {
    GetRegistrationParams,
    IdentityChallenge { nonce: String },
    GetTip { input: String },
    GetTips { input: Vec<String> },
    GetAllTips,
    GetAllAddrs,
    GetDelta { input: IpcDelta },
    GetDeltas { input: Vec<IpcGetDeltas> },
    GetContract { input: String },
    UpdateNewContract { address: String, bytecode: String },
    UpdateDeltas { deltas: Vec<IpcDelta> },
    NewTaskEncryptionKey { #[serde(rename = "userPubKey")] user_pubkey: String },
    DeploySecretContract { input: IpcTask},
    ComputeTask { input: IpcTask },
    GetPTTRequest { input: Addresses },
    PTTResponse {  response: String },
}

#[derive(Serialize, Deserialize, Debug, Clone)]
pub struct IpcTask {
    #[serde(rename = "preCode")]
    #[serde(skip_serializing_if = "Option::is_none")]
    pub pre_code: Option<String>,
    #[serde(rename = "encryptedArgs")]
    pub encrypted_args: String,
    #[serde(rename = "encryptedFn")]
    pub encrypted_fn: String,
    #[serde(rename = "userDHKey")]
    pub user_dhkey: String,
    #[serde(rename = "gasLimit")]
    pub gas_limit: u64,
    #[serde(rename = "contractAddress")]
    pub address: String,
}

#[derive(Serialize, Deserialize, Debug, Clone)]
pub struct IpcIdentityChallenge {
    pub nonce: String,
    pub signature: String,
}

#[derive(Serialize, Deserialize, Debug, Clone)]
pub struct IpcStatusResult {
    pub address: String,
    #[serde(skip_serializing_if = "Option::is_none")]
    pub key: Option<u32>,
    pub status: Status,
}

#[derive(Serialize, Deserialize, Debug, Clone, Default)]
pub struct IpcDelta {
    #[serde(skip_serializing_if = "Option::is_none")]
    pub address: Option<String>,
    pub key: u32,
    #[serde(skip_serializing_if = "Option::is_none")]
    pub delta: Option<String>,
}

#[derive(Serialize, Deserialize, Debug, Clone)]
pub struct IpcGetDeltas {
    pub address: String,
    pub from: u32,
    pub to: u32,
}

<<<<<<< HEAD
impl IpcMessageResponse {
    pub fn from_response(response: IpcResponse, id: String) -> Self {
        Self { id, response }
=======
#[derive(Serialize, Deserialize, Debug, Clone)]
#[serde(rename_all = "camelCase")]
pub struct Addresses (pub Vec<String>);

impl std::ops::Deref for Addresses {
    type Target = Vec<String>;
    fn deref(&self) -> &Vec<String> {
        &self.0
    }
}


impl IpcMessage {
    pub fn from_response(res: IpcResponse, id: String) -> Self {
        let kind = IpcMessageKind::IpcResponse(res);
        Self { id, kind }
>>>>>>> 0506e394
    }
}
impl IpcMessageRequest {
    pub fn from_request(request: IpcRequest, id: String) -> Self {
        Self { id, request }
    }
}



impl IpcDelta {
    pub fn from_delta_key(k: DeltaKey, v: &[u8]) -> Result<Self, Error> {
        if let Stype::Delta(indx) = k.key_type {
            Ok( IpcDelta { address: Some(k.contract_id.to_hex()), key: indx, delta: Some(v.to_hex()) } )
        } else {
            bail!("This isn't a delta")
        }
    }
}

impl From<Delta> for IpcDelta {
    fn from(delta: Delta) -> Self {
        let address = delta.key.contract_id.to_hex();
        let value = delta.value.to_hex();
        let key = delta.key.key_type.unwrap_delta();

        IpcDelta { address: Some(address), key, delta: Some(value) }
    }
}

impl From<Message> for IpcMessageRequest {
    fn from(msg: Message) -> Self {
        let msg_str = msg.as_str().unwrap();
        let req: Self = serde_json::from_str(msg_str).expect(msg_str);
        req
    }
}

impl Into<Message> for IpcMessageResponse {
    fn into(self) -> Message {
        let msg = serde_json::to_vec(&self).unwrap();
        Message::from_slice(&msg)
    }
}

pub(crate) trait UnwrapError<T> {
    fn unwrap_or_error(self) -> T;
}

impl<E: std::fmt::Debug> UnwrapError<IpcResponse> for Result<IpcResponse, E> {
    fn unwrap_or_error(self) -> IpcResponse {
        match self {
            Ok(m) => m,
            Err(e) => {
                error!("Unwrapped p2p Message failed: {:?}", e);
                IpcResponse::Error {msg: format!("{:?}", e)}
            }
        }
    }
}<|MERGE_RESOLUTION|>--- conflicted
+++ resolved
@@ -149,11 +149,6 @@
     pub to: u32,
 }
 
-<<<<<<< HEAD
-impl IpcMessageResponse {
-    pub fn from_response(response: IpcResponse, id: String) -> Self {
-        Self { id, response }
-=======
 #[derive(Serialize, Deserialize, Debug, Clone)]
 #[serde(rename_all = "camelCase")]
 pub struct Addresses (pub Vec<String>);
@@ -165,12 +160,9 @@
     }
 }
 
-
-impl IpcMessage {
-    pub fn from_response(res: IpcResponse, id: String) -> Self {
-        let kind = IpcMessageKind::IpcResponse(res);
-        Self { id, kind }
->>>>>>> 0506e394
+impl IpcMessageResponse {
+    pub fn from_response(response: IpcResponse, id: String) -> Self {
+        Self { id, response }
     }
 }
 impl IpcMessageRequest {
