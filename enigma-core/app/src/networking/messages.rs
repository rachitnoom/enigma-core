use serde_json;
use zmq::Message;
use crate::db::{Delta, Stype, DeltaKey};
use hex::ToHex;
use failure::Error;

type Status = i8;
pub const FAILED: Status = -1;

#[derive(Serialize, Deserialize, Debug, Clone)]
pub struct IpcMessageRequest {
    pub id: String,
    #[serde(flatten)]
    pub request: IpcRequest
}

#[derive(Serialize, Deserialize, Debug, Clone)]
pub struct IpcMessageResponse {
    pub id: String,
    #[serde(flatten)]
    pub response: IpcResponse
}

#[derive(Serialize, Deserialize, Debug, Clone)]
#[serde(tag = "type")]
pub enum IpcResponse {
    GetRegistrationParams { #[serde(flatten)] result: IpcResults },
    IdentityChallenge { nonce: String, signature: IpcIdentityChallenge },
    GetTip { result: IpcDelta },
    GetTips { result: IpcResults },
    GetAllTips { result: IpcResults },
    GetAllAddrs { result: IpcResults },
    GetDelta { result: IpcResults },
    GetDeltas { result: IpcResults },
    GetContract { result: IpcResults },
    UpdateNewContract { address: String, #[serde(flatten)] result: IpcResults },
    UpdateDeltas { #[serde(flatten)] result: IpcResults },
    NewTaskEncryptionKey { #[serde(flatten)] result: IpcResults },
    DeploySecretContract { #[serde(flatten)] result: IpcResults},
    ComputeTask { #[serde(flatten)] result: IpcResults },
    GetPTTRequest { #[serde(flatten)] result: IpcResults },
    PTTResponse { result: IpcResults },
    Error { error: String },
}

#[derive(Serialize, Deserialize, Debug, Clone)]
#[serde(rename_all = "camelCase", rename = "result")]
pub enum IpcResults {
<<<<<<< HEAD
    #[serde(rename = "result")]
=======
    Errors(Vec<IpcStatusResult>),
>>>>>>> 7f6b7ae2
    Request { request: String, #[serde(rename = "workerSig")] sig: String },
    Addresses(Vec<String>),
    Delta(String),
    Deltas(Vec<IpcDelta>),
    Bytecode(String),
    Status(Status),
    Tips(Vec<IpcDelta>),
    #[serde(rename = "result")]
    UpdateDeltasResult { status: Status, errors: Vec<IpcStatusResult> },
    #[serde(rename = "result")]
    DHKey { #[serde(rename = "workerEncryptionKey")] dh_key: String, #[serde(rename = "workerSig")] sig: String },
    #[serde(rename = "result")]
    RegistrationParams { #[serde(rename = "signingKey")] signing_key: String, report: String, signature: String },
    #[serde(rename = "result")]
    ComputeResult {
        #[serde(rename = "usedGas")]
        used_gas: u64,
        output: String,
        delta: IpcDelta,
        signature: String,
    },
    #[serde(rename = "result")]
    DeployResult {
        #[serde(rename = "preCodeHash")]
        pre_code_hash: String,
        #[serde(rename = "usedGas")]
        used_gas: u64,
        output: String,
        delta: IpcDelta,
        signature: String,
    }
}

#[derive(Serialize, Deserialize, Debug, Clone)]
#[serde(tag = "type")]
pub enum IpcRequest {
    GetRegistrationParams,
    IdentityChallenge { nonce: String },
    GetTip { input: String },
    GetTips { input: Vec<String> },
    GetAllTips,
    GetAllAddrs,
    GetDelta { input: IpcDelta },
    GetDeltas { input: Vec<IpcGetDeltas> },
    GetContract { input: String },
    UpdateNewContract { address: String, bytecode: String },
    UpdateDeltas { deltas: Vec<IpcDelta> },
    NewTaskEncryptionKey { #[serde(rename = "userPubKey")] user_pubkey: String },
    DeploySecretContract { input: IpcTask},
    ComputeTask { input: IpcTask },
    GetPTTRequest { addresses: Vec<String> },
    PTTResponse {  response: String },
}

#[derive(Serialize, Deserialize, Debug, Clone)]
pub struct IpcTask {
    #[serde(rename = "preCode")]
    pub pre_code: Option<String>,
    #[serde(rename = "encryptedArgs")]
    pub encrypted_args: String,
    #[serde(rename = "encryptedFn")]
    pub encrypted_fn: String,
<<<<<<< HEAD
    #[serde(rename = "userPubKey")]
    pub user_pubkey: String,
    #[serde(rename = "gasLimit")]
=======
    #[serde(rename = "userDHKey")]
    pub user_dhkey: String,
    #[serde(rename = "GasLimit")]
>>>>>>> 7f6b7ae2
    pub gas_limit: u64,
    #[serde(rename = "contractAddress")]
    pub address: String,
}

#[derive(Serialize, Deserialize, Debug, Clone)]
pub struct IpcIdentityChallenge {
    pub nonce: String,
    pub signature: String,
}

#[derive(Serialize, Deserialize, Debug, Clone)]
pub struct IpcStatusResult {
    pub address: String,
    pub key: Option<u32>,
    pub status: Status,
}

#[derive(Serialize, Deserialize, Debug, Clone, Default)]
pub struct IpcDelta {
    pub address: Option<String>,
    pub key: u32,
    pub delta: Option<String>,
}

#[derive(Serialize, Deserialize, Debug, Clone)]
pub struct IpcGetDeltas {
    pub address: String,
    pub from: u32,
    pub to: u32,
}

impl IpcMessageResponse {
    pub fn from_response(response: IpcResponse, id: String) -> Self {
        Self { id, response }
    }
}
impl IpcMessageRequest {
    pub fn from_request(request: IpcRequest, id: String) -> Self {
        Self { id, request }
    }
}



impl IpcDelta {
    pub fn from_delta_key(k: DeltaKey, v: Vec<u8>) -> Result<Self, Error> {
        if let Stype::Delta(indx) = k.key_type {
            Ok( IpcDelta { address: Some(k.contract_id.to_hex()), key: indx, delta: Some(v.to_hex()) } )
        } else {
            bail!("This isn't a delta")
        }
    }
}

impl From<Delta> for IpcDelta {
    fn from(delta: Delta) -> Self {
        let address = delta.key.contract_id.to_hex();
        let value = delta.value.to_hex();
        let key = delta.key.key_type.unwrap_delta();

        IpcDelta { address: Some(address), key, delta: Some(value) }
    }
}

impl From<Message> for IpcMessageRequest {
    fn from(msg: Message) -> Self {
        let msg_str = msg.as_str().unwrap();
        let req: Self = serde_json::from_str(msg_str).expect(msg_str);
        req
    }
}

impl Into<Message> for IpcMessageResponse {
    fn into(self) -> Message {
        let msg = serde_json::to_vec(&self).unwrap();
        Message::from_slice(&msg)
    }
}

pub(crate) trait UnwrapError<T> {
    fn unwrap_or_error(self) -> T;
}

impl<E: std::fmt::Debug> UnwrapError<IpcResponse> for Result<IpcResponse, E> {
    fn unwrap_or_error(self) -> IpcResponse {
        match self {
            Ok(m) => m,
            Err(e) => {
                error!("Unwrapped p2p Message failed: {:?}", e);
                IpcResponse::Error {error: format!("{:?}", e)}
            }
        }
    }
}<|MERGE_RESOLUTION|>--- conflicted
+++ resolved
@@ -46,11 +46,8 @@
 #[derive(Serialize, Deserialize, Debug, Clone)]
 #[serde(rename_all = "camelCase", rename = "result")]
 pub enum IpcResults {
-<<<<<<< HEAD
-    #[serde(rename = "result")]
-=======
     Errors(Vec<IpcStatusResult>),
->>>>>>> 7f6b7ae2
+    println!("\n\nres: {:?}" ,res);
     Request { request: String, #[serde(rename = "workerSig")] sig: String },
     Addresses(Vec<String>),
     Delta(String),
@@ -113,15 +110,9 @@
     pub encrypted_args: String,
     #[serde(rename = "encryptedFn")]
     pub encrypted_fn: String,
-<<<<<<< HEAD
-    #[serde(rename = "userPubKey")]
-    pub user_pubkey: String,
-    #[serde(rename = "gasLimit")]
-=======
     #[serde(rename = "userDHKey")]
     pub user_dhkey: String,
-    #[serde(rename = "GasLimit")]
->>>>>>> 7f6b7ae2
+    #[serde(rename = "gasLimit")]
     pub gas_limit: u64,
     #[serde(rename = "contractAddress")]
     pub address: String,
