--- conflicted
+++ resolved
@@ -3,16 +3,15 @@
 extern crate log;
 pub extern crate log_derive;
 
+pub use enigma_core_app::*;
+pub use esgx::ocalls_u::{ocall_get_deltas, ocall_get_deltas_sizes, ocall_get_home, ocall_get_state, ocall_get_state_size,
+                                ocall_new_delta, ocall_save_to_memory, ocall_update_state};
+use networking::{ipc_listener, IpcListener};
+use db::DB;
 use cli::Opt;
-pub use crate::esgx::ocalls_u::{ocall_get_deltas, ocall_get_deltas_sizes, ocall_get_state, ocall_get_state_size, ocall_new_delta,
-                                ocall_update_state};
-use db::DB;
-pub use enigma_core_app::*;
-use enigma_tools_u::common_u::logging::{self, CombinedLogger};
-pub use enigma_tools_u::esgx::ocalls_u::{ocall_get_home, ocall_save_to_memory};
+use structopt::StructOpt;
 use futures::Future;
-use networking::{ipc_listener, IpcListener};
-use structopt::StructOpt;
+use simplelog::CombinedLogger;
 
 fn main() {
     let opt: Opt = Opt::from_args();
@@ -29,7 +28,10 @@
     let mut db = DB::new(datadir, true).expect("Failed initializing the DB");
     let server = IpcListener::new(&format!("tcp://*:{}", opt.port));
 
-    server.run(move |multi| ipc_listener::handle_message(&mut db, multi, &opt.spid, eid)).wait().unwrap();
+    server
+        .run(move |multi| ipc_listener::handle_message(&mut db, multi, &opt.spid, eid))
+        .wait()
+        .unwrap();
 }
 
 #[cfg(test)]
@@ -39,13 +41,8 @@
     use enigma_core_app::esgx::general::init_enclave_wrapper;
     use enigma_core_app::sgx_types::*;
     use enigma_core_app::db::DB;
-<<<<<<< HEAD
-    use self::enigma_types::RawPointer;
-    use enigma_tools_u::common_u::logging::TermLogger;
-=======
     use self::enigma_types::{RawPointer, ResultStatus};
     use enigma_core_app::simplelog::TermLogger;
->>>>>>> 1b27a26e
     use enigma_core_app::log::LevelFilter;
     use self::tempfile::TempDir;
 
