pub mod abi;
pub mod error;
pub mod evm;

pub enum EvmResult {
    SUCCESS = 0,
    FAULT,
}

<<<<<<< HEAD
pub fn get_key() -> [u8; 32] {
    let _my_priv_key = "2987699a6d3a5ebd07f4caf422fad2809dcce942cd9db266ed8e2be02cf95ee9".from_hex().unwrap();
    let mut my_priv_key = [0u8; 32];
    my_priv_key.clone_from_slice(&_my_priv_key);
    let my_keys = KeyPair::from_slice(&my_priv_key).unwrap();
    let _client_pub_key = "5587fbc96b01bfe6482bf9361a08e84810afcc0b1af72a8e4520f98771ea1080681e8a2f9546e5924e18c047fa948591dba098bffaced50f97a41b0050bdab99".from_hex().unwrap();
    let mut client_pub_key = [0u8; 64];
    client_pub_key.clone_from_slice(&_client_pub_key);
    my_keys.get_aes_key(&client_pub_key).unwrap()
}

pub mod preprocessor {
    use common::errors_t::EnclaveError;
=======
pub mod preprocessor{
    use std::vec::Vec;
>>>>>>> ad2a4840
    use sgx_trts::trts::rsgx_read_rand;
    use common::errors_t::EnclaveError;
    use std::string::ToString;

    // TODO: Implement Errors
    pub fn run(pre_sig: &str) -> Result<Vec<u8>, EnclaveError> {
        match pre_sig {
            "rand()" | "rand" => rand(),
            _ => Err(EnclaveError::PreprocessorError { message: "Unknown preprocessor".to_string() }),
        }
    }
    fn rand() -> Result<Vec<u8>, EnclaveError> {
        let mut r: [u8; 16] = [0; 16];
        match rsgx_read_rand(&mut r) {
            Ok(_) => Ok(r.to_vec()),
            Err(err) => Err(EnclaveError::PreprocessorError { message: err.to_string() }),
        }
    }

}<|MERGE_RESOLUTION|>--- conflicted
+++ resolved
@@ -7,24 +7,8 @@
     FAULT,
 }
 
-<<<<<<< HEAD
-pub fn get_key() -> [u8; 32] {
-    let _my_priv_key = "2987699a6d3a5ebd07f4caf422fad2809dcce942cd9db266ed8e2be02cf95ee9".from_hex().unwrap();
-    let mut my_priv_key = [0u8; 32];
-    my_priv_key.clone_from_slice(&_my_priv_key);
-    let my_keys = KeyPair::from_slice(&my_priv_key).unwrap();
-    let _client_pub_key = "5587fbc96b01bfe6482bf9361a08e84810afcc0b1af72a8e4520f98771ea1080681e8a2f9546e5924e18c047fa948591dba098bffaced50f97a41b0050bdab99".from_hex().unwrap();
-    let mut client_pub_key = [0u8; 64];
-    client_pub_key.clone_from_slice(&_client_pub_key);
-    my_keys.get_aes_key(&client_pub_key).unwrap()
-}
-
-pub mod preprocessor {
-    use common::errors_t::EnclaveError;
-=======
 pub mod preprocessor{
     use std::vec::Vec;
->>>>>>> ad2a4840
     use sgx_trts::trts::rsgx_read_rand;
     use common::errors_t::EnclaveError;
     use std::string::ToString;
