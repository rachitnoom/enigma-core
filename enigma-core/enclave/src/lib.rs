#![crate_name = "enigmacoreenclave"]
#![crate_type = "staticlib"]
#![no_std]
//#![cfg_attr(not(target_env = "sgx"), no_std)]
#![cfg_attr(target_env = "sgx", feature(rustc_private))]
#![cfg_attr(not(feature = "std"), feature(alloc))]
#![feature(tool_lints)]
#![warn(clippy::all)]
#![allow(clippy::cast_ptr_alignment)] // TODO: Try to remove it when fixing the sealing

extern crate enigma_runtime_t;
extern crate enigma_tools_t;
extern crate enigma_types;

//#[cfg(not(target_env = "sgx"))]
#[macro_use]
extern crate sgx_tstd as std;
extern crate sgx_rand;
extern crate sgx_trts;
extern crate sgx_tse;
extern crate sgx_tseal;
extern crate sgx_tunittest;
extern crate sgx_types;

#[macro_use]
extern crate serde_json;
#[macro_use]
extern crate lazy_static;
#[macro_use]
extern crate error_chain;

extern crate bigint;
extern crate ethabi;
extern crate hexutil;
extern crate json_patch;
extern crate rlp;
extern crate rustc_hex as hex;
extern crate sputnikvm;
extern crate sputnikvm_network_classic;
extern crate wasmi;
extern crate parity_wasm;

/// This module builds Wasm code for contract deployment from the Wasm contract.
/// The contract should be written in rust and then compiled to Wasm with wasm32-unknown-unknown target.
/// The code is based on Parity wasm_utils::cli.
extern crate pwasm_utils as wasm_utils;

mod evm_t;
mod km_t;
mod ocalls_t;
mod wasm_g;

use crate::km_t::{ContractAddress, ecall_ptt_req_internal, ecall_ptt_res_internal, ecall_build_state_internal, ecall_get_user_key_internal};
use crate::evm_t::{abi::{create_callback, prepare_evm_input}, evm::call_sputnikvm};
use crate::wasm_g::execution;
use enigma_runtime_t::data::{StatePatch, ContractState};
use enigma_tools_t::cryptography_t::{asymmetric, self};
use enigma_tools_t::{quote_t, build_arguments_g::*, km_primitives::PubKey};
use enigma_tools_t::common::{EthereumAddress, Keccak256, LockExpectMutex, errors_t::EnclaveError};
use enigma_types::{EnclaveReturn, traits::SliceCPtr};
use wasm_utils::{build, SourceTarget};

use sgx_types::*;
use std::{string::ToString, vec::Vec};
use std::{ptr, slice, str, mem};

lazy_static! { pub(crate) static ref SIGNINING_KEY: asymmetric::KeyPair = get_sealed_keys_wrapper(); }

#[no_mangle]
pub extern "C" fn ecall_get_registration_quote(target_info: &sgx_target_info_t, real_report: &mut sgx_report_t) -> sgx_status_t {
    quote_t::create_report_with_data(&target_info, real_report, &SIGNINING_KEY.get_pubkey().address().as_bytes())
}

#[no_mangle]
pub extern "C" fn ecall_get_signing_address(pubkey: &mut [u8; 42]) {
    pubkey.copy_from_slice(SIGNINING_KEY.get_pubkey().address().as_bytes());
}

#[no_mangle]
pub unsafe extern "C" fn ecall_evm(bytecode: *const u8, bytecode_len: usize, callable: *const u8,
                                   callable_len: usize, callable_args: *const u8, callable_args_len: usize,
                                   preprocessor: *const u8, preprocessor_len: usize, callback: *const u8,
                                   callback_len: usize, output: *mut u8, signature: &mut [u8; 65],
                                   result_len: &mut usize) -> EnclaveReturn {
    let bytecode_slice = slice::from_raw_parts(bytecode, bytecode_len);
    let callable_slice = slice::from_raw_parts(callable, callable_len);
    let callable_args_slice = slice::from_raw_parts(callable_args, callable_args_len);
    let preprocessor_slice = slice::from_raw_parts(preprocessor, preprocessor_len);
    let callback_slice = slice::from_raw_parts(callback, callback_len);

    ecall_evm_internal(bytecode_slice,
                       callable_slice,
                       callable_args_slice,
                       preprocessor_slice,
                       callback_slice,
                       output,
                       signature,
                       result_len).into()
}

#[no_mangle]
/// arguments:
/// * `bytecode` - deployed Wasm bytecode
/// * `bytecode_len` - the length of the `bytecode`.
/// * `callable` - the name of the function to call
/// * `callable_len` - the length of the callable function name
/// * `output` - the output holder, which will hold the result of the invocation of the `callable`
/// * `output_len` - the length of the output
/// Ecall for invocation of the external function `callable` of deployed contract `bytecode`.
// TODO: add arguments of callable.
pub unsafe extern "C" fn ecall_execute(bytecode: *const u8, bytecode_len: usize,
                                       callable: *const u8, callable_len: usize,
                                       callable_args: *const u8, callable_args_len: usize,
                                       user_key: &PubKey, contract_address: &ContractAddress,
                                       gas_limit: *const u64,
                                       output_ptr: *mut u64, delta_data_ptr: *mut u64,
                                       delta_hash_out: &mut [u8; 32], delta_index_out: *mut u32,
                                       ethereum_payload_ptr: *mut u64,
                                       ethereum_contract_addr: &mut [u8; 20],
                                       sig: &mut [u8; 65]) -> EnclaveReturn {
    let bytecode_slice = slice::from_raw_parts(bytecode, bytecode_len);
    let callable_slice = slice::from_raw_parts(callable, callable_len);
    let callable_args_slice = slice::from_raw_parts(callable_args, callable_args_len);

    // in order to view the specific error print out the result of the function
    ecall_execute_internal(bytecode_slice,
                           callable_slice,
                           callable_args_slice,
                           &user_key,
                           &contract_address,
                           *gas_limit,
                           output_ptr,
                           delta_data_ptr,
                           delta_hash_out,
                           delta_index_out,
                           ethereum_payload_ptr,
                           ethereum_contract_addr,
                           sig).into()
}

#[no_mangle]
/// Ecall for deploying contract
/// arguments:
/// * `bytecode` - Wasm bytecode built in unguarded part by wasm.rs from the original contract.
///    `bytecode` contains one function `call`, which invokes `deploy` from the original Wasm
///    contract and returns bytecode for deployment.
/// * `bytecode_len` - the length of the `bytecode`.
/// * `args` - arguments(might be encrypted) for the constructor, supplied by the user
/// * `args_len` - the length of `args`
/// * `user_key` - the DH key of the user
/// * `output` - the output holder, which will hold the bytecode for deployment
/// * `output_len` - the length of the output
pub unsafe extern "C" fn ecall_deploy(bytecode: *const u8, bytecode_len: usize,
                                      args: *const u8, args_len: usize,
                                      address: &ContractAddress, user_key: &PubKey,
                                      gas_limit: *const u64, output_ptr: *mut u64, sig: &mut [u8; 65]) -> EnclaveReturn {
    let args = slice::from_raw_parts(args, args_len);
    let bytecode_slice = slice::from_raw_parts(bytecode, bytecode_len);
    ecall_deploy_internal(bytecode_slice, args, address, user_key, *gas_limit, output_ptr, sig).into()
}


#[no_mangle]
pub unsafe extern "C" fn ecall_ptt_req(address: *const ContractAddress, len: usize, sig: &mut [u8; 65], serialized_ptr: *mut u64) -> EnclaveReturn {
    let address_list = slice::from_raw_parts(address, len/mem::size_of::<ContractAddress>());
    let msg = match ecall_ptt_req_internal(address_list, sig) {
        Ok(msg) => msg,
        Err(e) => return e.into(),
    };
    *serialized_ptr = match ocalls_t::save_to_untrusted_memory(&msg[..]) {
        Ok(ptr) => ptr,
        Err(e) => return e.into(),
    };
    EnclaveReturn::Success
}

#[no_mangle]
pub unsafe extern "C" fn ecall_ptt_res(msg_ptr: *const u8, msg_len: usize) -> EnclaveReturn {
    let msg_slice = slice::from_raw_parts(msg_ptr, msg_len);
    ecall_ptt_res_internal(msg_slice).into()
}

#[no_mangle]
pub unsafe extern "C" fn ecall_build_state(failed_ptr: *mut u64) -> EnclaveReturn {
    let failed_contracts = match ecall_build_state_internal() {
        Ok(c) => c,
        Err(e) => return e.into(),
    };
    let flatten = failed_contracts.iter().flat_map(|a|a.iter()).cloned().collect::<Vec<u8>>();
    *failed_ptr = match ocalls_t::save_to_untrusted_memory(&flatten) {
        Ok(ptr) => ptr,
        Err(e) => return e.into(),
    };
    EnclaveReturn::Success
}


#[no_mangle]
pub unsafe extern "C" fn ecall_get_user_key(sig: &mut [u8; 65], user_pubkey: &PubKey, serialized_ptr: *mut u64) -> EnclaveReturn {
    let msg = match ecall_get_user_key_internal(sig, user_pubkey) {
        Ok(msg) => msg,
        Err(e) => return e.into(),
    };
    *serialized_ptr = match ocalls_t::save_to_untrusted_memory(&msg[..]) {
        Ok(ptr) => ptr,
        Err(e) => return e.into(),
    };
    EnclaveReturn::Success
}


unsafe fn ecall_evm_internal(bytecode_slice: &[u8], callable_slice: &[u8], callable_args_slice: &[u8],
                             preprocessor_slice: &[u8], callback_slice: &[u8], output: *mut u8,
                             signature: &mut [u8; 65], result_len: &mut usize) -> Result<(), EnclaveError> {

    let callable_args = hexutil::read_hex(str::from_utf8(callable_args_slice)?)?;
    let bytecode = hexutil::read_hex(str::from_utf8(bytecode_slice)?)?;
    let key = get_key();
    let data = prepare_evm_input(callable_slice, &callable_args, preprocessor_slice, &key)?;
    let mut res = call_sputnikvm(&bytecode, data);
    let callback_data: Vec<u8>;
    if !callback_slice.is_empty() {
        callback_data = create_callback(&mut res.1, callback_slice)?;
        *signature = SIGNINING_KEY.sign_multiple(&[&callable_args[..], &callback_data, &bytecode])?;
    } else {
        println!("Callback cannot be empty");
        return Err(EnclaveError::InputError { message: "Callback cannot be empty".to_string() });
    }

    match res.0 {
        0 => {
            *result_len = callback_data.len();
            ptr::copy_nonoverlapping(callback_data.as_c_ptr(), output, callback_data.len());
            Ok(())
        }
        _ => {
            println!("Error in EVM execution");
            Err(EnclaveError::EvmError { err: "Error in EVM execution".to_string() })
        }
    }
}


unsafe fn ecall_execute_internal(bytecode_slice: &[u8],
                                 callable_slice: &[u8],
                                 callable_args_slice: &[u8],
                                 user_key: &PubKey,
                                 address: &ContractAddress,
                                 gas_limit: u64,
                                 output_ptr: *mut u64,
                                 delta_data_ptr: *mut u64,
                                 delta_hash_out: &mut [u8; 32],
                                 delta_index_out: *mut u32,
                                 ethereum_payload_ptr: *mut u64,
                                 ethereum_contract_addr: &mut [u8; 20],
                                 sig: &mut [u8; 65]) -> Result<(), EnclaveError> {
    let callable = str::from_utf8(callable_slice)?;
<<<<<<< HEAD
//    let s = str::from_utf8(callable_args_slice)?;
//    let callable_args = hexutil::read_hex(s)?;
    let state = execution::get_state();
=======
    let callable_args = hexutil::read_hex(str::from_utf8(callable_args_slice).unwrap()).unwrap();
    let state = execution::get_state(*address)?;
>>>>>>> 3e9a2122

    let (types, function_name) = get_types(callable)?;
//    let types_vector = extract_types(&types.to_string());

<<<<<<< HEAD
    let args_vector = decrypt_args(&callable_args_slice)?;
=======
    let inputs_key = km_t::users::DH_KEYS.lock_expect("User DH Key")
        .remove(&user_key[..])
        .ok_or(EnclaveError::KeyError {key_type: "Missing DH Key".to_string(), key: "".to_string()})?;

    let args_vector = get_args(&callable_args, &types_vector, &inputs_key)?;
>>>>>>> 3e9a2122

//    let params = match evm_t::abi::encode_params(&types_vector[..], &args_vector[..], true){
//        Ok(v) => v,
//        Err(e) => {
//            return Err(EnclaveError::ExecutionError{code: "interpretation of call parameters".to_string(), err: e.to_string()});
//        },
//    };

    let exec_res = execution::execute_call(&bytecode_slice, gas_limit, state, function_name, types, args_vector)?;

    prepare_wasm_result(exec_res.state_delta.clone(),
                        &exec_res.result[..],
                        &exec_res.ethereum_payload[..],
                        &exec_res.ethereum_contract_addr,
                        delta_data_ptr,
                        delta_hash_out,
                        delta_index_out,
                        output_ptr,
                        ethereum_payload_ptr,
                        ethereum_contract_addr)?;

    // Signing: S(exeCodeHash, argsHash, deltaXHash, outputHash)
    let args_hash = cryptography_t::prepare_hash_multiple(&[callable_slice, &callable_args, address]).keccak256();
    let output_hash = exec_res.result.keccak256();
    let exe_code_hash = bytecode_slice.keccak256();
    let mut delta_hash = [0].keccak256();
    if let (Some(state), Some(delta)) = (exec_res.updated_state, exec_res.state_delta) {
        let enc_state = km_t::encrypt_state(state)?;
        let enc_delta = km_t::encrypt_delta(delta)?;
        enigma_runtime_t::ocalls_t::save_state(&enc_state)?;
        enigma_runtime_t::ocalls_t::save_delta(&enc_delta)?;

        delta_hash = enc_delta.data.keccak256();
    }
    // Signing: S(exeCodeHash, argsHash, deltaXHash, outputHash)
    let to_sign = &[&exe_code_hash[..], &args_hash, &delta_hash, &output_hash];
    *sig = SIGNINING_KEY.sign_multiple(to_sign)?;
    Ok(())
}

/// Builds Wasm code for contract deployment from the Wasm contract.
/// Gets byte vector with Wasm code.
/// Writes created code to a file constructor.wasm in a current directory.
/// This code is based on https://github.com/paritytech/wasm-utils/blob/master/cli/build/main.rs#L68
/// The parameters' values to build function are default parameters as they appear in the original code.
pub fn build_constructor(wasm_code: &[u8]) -> Result<Vec<u8>, EnclaveError> {
    let module = parity_wasm::deserialize_buffer(wasm_code)?;

    let (module, ctor_module) = match build(module,
                                            SourceTarget::Unknown,
                                            None,
                                            &Vec::new(),
                                            false,
                                            "49152".parse().expect("New stack size is not valid u32"),
                                            false)
        {
            Ok(v) => v,
            Err(e) => panic!("build_constructor: {:?}", e), // TODO: Return error
        };

    let result;

    if let Some(ctor_module) = ctor_module {
        result = parity_wasm::serialize(ctor_module); /*.map_err(Error::Encoding)*/
    } else {
        result = parity_wasm::serialize(module); /*.map_err(Error::Encoding)*/
    }

    match result {
        Ok(v) => Ok(v),
        Err(e) => panic!("build_constructor: {:?}", e), // TODO: Return Error
    }
}


unsafe fn ecall_deploy_internal(bytecode_slice: &[u8], args: &[u8],
                                address: &ContractAddress, user_key: &PubKey,
                                gas_limit: u64, output_ptr: *mut u64, sig: &mut [u8; 65]) -> Result<(), EnclaveError> {
    let deploy_bytecode = build_constructor(bytecode_slice)?;

    let inputs_key = km_t::users::DH_KEYS.lock_expect("User DH Key")
        .remove(&user_key[..])
        .ok_or(EnclaveError::KeyError {key_type: "Missing DH Key".to_string(), key: "".to_string()})?;
    // TODO: decrypt and parse the args

    let state = ContractState::new(*address);

    let exec_res = execution::execute_constructor(&deploy_bytecode, gas_limit, state)?;

    // TODO: Can the user make an ethereum payload in the constructor?
    // TODO: Maybe it can be the same as `prepare_wasm_result`?
    let delta = exec_res.state_delta.unwrap();
        // Saving the delta into the db
    let enc_delta = km_t::encrypt_delta(delta)?;
    enigma_runtime_t::ocalls_t::save_delta(&enc_delta)?;

    if let Some(state) = exec_res.updated_state {
        // Saving the updated state into the db
        let enc_state = km_t::encrypt_state(state)?;
        enigma_runtime_t::ocalls_t::save_state(&enc_state)?;
    } else { unreachable!() }

    let exe_code = &exec_res.result[..];
    *output_ptr = ocalls_t::save_to_untrusted_memory(&exe_code)?;
    // Signing: S(preCodeHash, argsHash, contractAddress, exeCodeHash, delta0Hash)
    let (pre_code_hash, args_hash, exe_code_hash, delta0_hash) =
        (bytecode_slice.keccak256(), args.keccak256(), exe_code.keccak256(), enc_delta.data.keccak256());
    let to_sign = &[&pre_code_hash[..], &args_hash, address, &exe_code_hash, &delta0_hash][..];
    *sig = SIGNINING_KEY.sign_multiple(to_sign)?;
    Ok(())
}

unsafe fn prepare_wasm_result(delta_option: Option<StatePatch>,
                              execute_result: &[u8],
                              ethereum_payload: &[u8],
                              ethereum_contract_addr: &[u8;20],
                              delta_data_out: *mut u64,
                              delta_hash_out: &mut [u8; 32],
                              delta_index_out: *mut u32,
                              execute_result_out: *mut u64,
                              ethereum_payload_out: *mut u64,
                              ethereum_contract_addr_out: &mut [u8; 20]) -> Result<(), EnclaveError> {
    *execute_result_out = ocalls_t::save_to_untrusted_memory(&execute_result)?;
    *ethereum_payload_out = ocalls_t::save_to_untrusted_memory(ethereum_payload)?;
    ethereum_contract_addr_out.clone_from_slice(ethereum_contract_addr);

    match delta_option {
        Some(delta) => {
            let enc_delta = km_t::encrypt_delta(delta)?;
            *delta_data_out = ocalls_t::save_to_untrusted_memory(&enc_delta.data)?;
            *delta_hash_out = enc_delta.contract_id;
            *delta_index_out = enc_delta.index;
        }
        None => {
            *delta_data_out = 0;
            *delta_hash_out = [0u8; 32];
            *delta_index_out = 0;
        }
    }
    Ok(())
}

fn get_sealed_keys_wrapper() -> asymmetric::KeyPair {
    // Get Home path via Ocall
    let mut path_buf = ocalls_t::get_home_path().unwrap();
    // add the filename to the path: `keypair.sealed`
    path_buf.push("keypair.sealed");
    let sealed_path = path_buf.to_str().unwrap();

    // TODO: Decide what to do if failed to obtain keys.
    match cryptography_t::get_sealed_keys(&sealed_path) {
        Ok(key) => key,
        Err(err) => panic!("Failed obtaining keys: {:?}", err),
    }
}

pub mod tests {
    extern crate enigma_tools_t;
    extern crate secp256k1;
    extern crate sgx_tstd as std;
    extern crate sgx_tunittest;

    use super::SIGNINING_KEY;
    use enigma_runtime_t::data::tests::*;
    use enigma_runtime_t::ocalls_t::tests::*;
    use enigma_tools_t::common::utils_t::{EthereumAddress, FromHex, Keccak256};
    use enigma_tools_t::cryptography_t::asymmetric::tests::*;
    use enigma_tools_t::cryptography_t::symmetric::tests::*;
    use enigma_tools_t::storage_t::tests::*;
    use enigma_tools_t::km_primitives::tests::*;
    use sgx_tunittest::*;
    use std::string::{String, ToString};
    use std::vec::Vec;
    use crate::wasm_g::execution::tests::*;
    use crate::km_t::principal::tests::*;
//    use crate::km_t::users::tests::*;

    #[no_mangle]
    pub extern "C" fn ecall_run_tests() {
        rsgx_unit_tests!(test_full_sealing_storage,
                         test_signing,
                         test_ecdh,
                         test_rand_encrypt_decrypt,
                         test_encryption,
                         test_decryption,
                         test_ecall_evm_signning,
                         test_encrypt_state,
                         test_decrypt_state,
                         test_encrypt_decrypt_state,
                         test_write_state,
                         test_read_state,
                         test_diff_patch,
                         test_encrypt_patch,
                         test_decrypt_patch,
                         test_encrypt_decrypt_patch,
                         test_apply_delta,
                         test_generate_delta,
                         test_me,
                         test_execute_contract,
                         test_to_message,
                         test_from_message,
                         test_from_to_message,
                         test_encrypt_decrypt_response,
                         test_encrypt_response,
                         test_decrypt_reponse,
                         test_get_deltas,
                         test_get_deltas_more,
                         test_state_internal
        );
    }

    fn test_ecall_evm_signning() {
        let bytecode_hex = "6080604052600436106100ae5763ffffffff7c010000000000000000000000000000000000000000000000000000000060003504166303988f8481146100b357806310f11e84146101165780632aaf281b146102095780633b8332451461028457806357f5fc28146102b4578063850d86191461034a578063a06a58561461035d578063b24fd5c51461037b578063d10e1e69146103ac578063daefe7381461040c578063dd20866e1461045d575b600080fd5b3480156100bf57600080fd5b506100cb60043561051a565b60408051600160a060020a0390991689526020890197909752878701959095526060870193909352608086019190915260a085015260c084015260e083015251908190036101000190f35b34801561012257600080fd5b5061012b610578565b60405180806020018060200180602001848103845287818151815260200191508051906020019060200280838360005b8381101561017357818101518382015260200161015b565b50505050905001848103835286818151815260200191508051906020019060200280838360005b838110156101b257818101518382015260200161019a565b50505050905001848103825285818151815260200191508051906020019060200280838360005b838110156101f15781810151838201526020016101d9565b50505050905001965050505050505060405180910390f35b60408051602060046024803582810135601f810185900485028601850190965285855261026095833563ffffffff1695369560449491939091019190819084018382808284375094975061070e9650505050505050565b6040518082600181111561027057fe5b60ff16815260200191505060405180910390f35b34801561029057600080fd5b506102a263ffffffff60043516610ac2565b60408051918252519081900360200190f35b3480156102c057600080fd5b506102d563ffffffff60043516602435610af3565b6040805160208082528351818301528351919283929083019185019080838360005b8381101561030f5781810151838201526020016102f7565b50505050905090810190601f16801561033c5780820380516001836020036101000a031916815260200191505b509250505060405180910390f35b61035b63ffffffff60043516610bc3565b005b34801561036957600080fd5b50610260600435602435604435610cae565b34801561038757600080fd5b50610390610faf565b60408051600160a060020a039092168252519081900360200190f35b3480156103b857600080fd5b5060408051602060046024803582810135848102808701860190975280865261026096843563ffffffff1696369660449591949091019291829185019084908082843750949750610fbe9650505050505050565b34801561041857600080fd5b5061042a63ffffffff60043516611233565b604080519687526020870195909552858501939093526060850191909152608084015260a0830152519081900360c00190f35b34801561046957600080fd5b506040805160206004602480358281013584810280870186019097528086526104bf96843563ffffffff169636966044959194909101929182918501908490808284375094975050933594506113519350505050565b6040518083815260200180602001828103825283818151815260200191508051906020019060200280838360005b838110156105055781810151838201526020016104ed565b50505050905001935050505060405180910390f35b600180548290811061052857fe5b60009182526020909120600b909102018054600182015460038301546004840154600585015460068601546007870154600a90970154600160a060020a0390961697509395929491939092909188565b60608060608060608060006001805490506040519080825280602002602001820160405280156105b2578160200160208202803883390190505b5060015460408051828152602080840282010190915291955080156105e1578160200160208202803883390190505b506001546040805182815260208084028201019091529194508015610610578160200160208202803883390190505b509150600090505b60015481101561070157600180548290811061063057fe5b90600052602060002090600b0201600a0154848281518110151561065057fe5b6020908102909101015260018054600091908390811061066c57fe5b600091825260208083203384526002600b90930201919091019052604090205411156106ad57600183828151811015156106a257fe5b602090810290910101525b60018054339190839081106106be57fe5b60009182526020909120600b9091020154600160a060020a031614156106f957600182828151811015156106ee57fe5b602090810290910101525b600101610618565b5091959094509092509050565b600080348110610768576040805160e560020a62461bcd02815260206004820152601f60248201527f4465706f7369742076616c7565206d75737420626520706f7369746976652e00604482015290519081900360640190fd5b6001805463ffffffff861690811061077c57fe5b90600052602060002090600b0201600a015460001415156107e7576040805160e560020a62461bcd02815260206004820152601b60248201527f496c6c6567616c20737461746520666f72206465706f736974732e0000000000604482015290519081900360640190fd5b6001805463ffffffff86169081106107fb57fe5b90600052602060002090600b0201905080600601543481151561081a57fe5b0615610896576040805160e560020a62461bcd02815260206004820152602f60248201527f4465706f7369742076616c7565206d7573742062652061206d756c7469706c6560448201527f206f6620636c61696d2076616c75650000000000000000000000000000000000606482015290519081900360840190fd5b33600090815260028201602052604090205415610923576040805160e560020a62461bcd02815260206004820152602a60248201527f43616e6e6f74206465706f73697420747769636520776974682074686520736160448201527f6d65206164647265737300000000000000000000000000000000000000000000606482015290519081900360840190fd5b600381018054349081019091553360009081526002830160205260409020556004810154600882018054859290811061095857fe5b906000526020600020019080519060200190610975929190611477565b506004810180546001908101909155604080513460208083018290529282018490526080808352875190830152865163ffffffff89169433947fce7036acc3606aaa1ec3a2e7b4d13b3f4da34ee1eac298fc47524074de74a3bf948a949390918291606083019160a08401919088019080838360005b83811015610a035781810151838201526020016109eb565b50505050905090810190601f168015610a305780820380516001836020036101000a031916815260200191505b50928303905250600881527f616c6c20676f6f6400000000000000000000000000000000000000000000000060208201526040805191829003019350915050a36007810154600482015410610ab8576001600a82015560405163ffffffff8516907fa98c11bc69afe22b520fe800f82e421f9594d4f06259a7600711b75af05a43b990600090a25b5060009392505050565b600060018263ffffffff16815481101515610ad957fe5b600091825260209091206008600b90920201015492915050565b606060018363ffffffff16815481101515610b0a57fe5b90600052602060002090600b020160080182815481101515610b2857fe5b600091825260209182902001805460408051601f6002600019610100600187161502019094169390930492830185900485028101850190915281815292830182828015610bb65780601f10610b8b57610100808354040283529160200191610bb6565b820191906000526020600020905b815481529060010190602001808311610b9957829003601f168201915b5050505050905092915050565b600060608060018463ffffffff16815481101515610bdd57fe5b6000918252602090912060408051818152606081018252600b909302909101945081602001602082028038833950506040805160018082528183019092529294509050602080830190803883390190505090507f72616e6428290000000000000000000000000000000000000000000000000000816000815181101515610c6057fe5b60209081029091018101919091526040805160018152905163ffffffff8716927fb37f76c8ba24e6a6d20d203681329001f2cacd9ab37c09d8b2aee57b8a31b874928290030190a250505050565b600180546000918190610cc3908281016114f5565b503360018263ffffffff16815481101515610cda57fe5b90600052602060002090600b020160000160006101000a815481600160a060020a030219169083600160a060020a031602179055508460018263ffffffff16815481101515610d2557fe5b90600052602060002090600b02016001018160001916905550600060018263ffffffff16815481101515610d5557fe5b90600052602060002090600b020160030181905550600060018263ffffffff16815481101515610d8157fe5b90600052602060002090600b0201600401819055504260018263ffffffff16815481101515610dac57fe5b90600052602060002090600b0201600501819055508360018263ffffffff16815481101515610dd757fe5b90600052602060002090600b0201600601819055508260018263ffffffff16815481101515610e0257fe5b90600052602060002090600b02016007018190555082604051908082528060200260200182016040528015610e4b57816020015b6060815260200190600190039081610e365790505b506001805463ffffffff8416908110610e6057fe5b90600052602060002090600b02016008019080519060200190610e84929190611526565b5082604051908082528060200260200182016040528015610eaf578160200160208202803883390190505b506001805463ffffffff8416908110610ec457fe5b90600052602060002090600b02016009019080519060200190610ee892919061157f565b50600060018263ffffffff16815481101515610f0057fe5b6000918252602091829020600a600b90920201019190915560408051428152918201879052818101869052606082018590526001608083015260c060a083018190526008908301527f616c6c20676f6f6400000000000000000000000000000000000000000000000060e08301525163ffffffff83169133917f8c2ac5e09d37c38a96fb20791b6ed6f2ccaaaf26c4115680b9257504d32bcdc3918190036101000190a3506000949350505050565b600054600160a060020a031681565b60008060018463ffffffff16815481101515610fd657fe5b90600052602060002090600b0201600a01546001141515611041576040805160e560020a62461bcd02815260206004820152601560248201527f4465616c206973206e6f742065786563757465642e0000000000000000000000604482015290519081900360640190fd5b8260018563ffffffff1681548110151561105757fe5b90600052602060002090600b0201600901908051906020019061107b92919061157f565b50600090505b6001805463ffffffff861690811061109557fe5b90600052602060002090600b02016009018054905081101561115a576001805463ffffffff86169081106110c557fe5b90600052602060002090600b0201600901818154811015156110e357fe5b60009182526020909120015460018054600160a060020a03909216916108fc919063ffffffff881690811061111457fe5b90600052602060002090600b0201600601549081150290604051600060405180830381858888f19350505050158015611151573d6000803e3d6000fd5b50600101611081565b6001805463ffffffff8616917f61347ea145bc2f7f5814e4a2b5e70991c5c42870bfd4df70ab8ea10c41cfa89d918390811061119257fe5b90600052602060002090600b02016006015460018763ffffffff168154811015156111b957fe5b60009182526020918290206009600b9092020101546040805193845263ffffffff909116918301919091526001828201526080606083018190526008908301527f616c6c20676f6f6400000000000000000000000000000000000000000000000060a0830152519081900360c00190a25060009392505050565b60008060008060008060008060008060008060018d63ffffffff1681548110151561125a57fe5b90600052602060002090600b020160010154955060018d63ffffffff1681548110151561128357fe5b90600052602060002090600b020160070154945060018d63ffffffff168154811015156112ac57fe5b90600052602060002090600b020160060154935060018d63ffffffff168154811015156112d557fe5b90600052602060002090600b020160040154925060018d63ffffffff168154811015156112fe57fe5b90600052602060002090600b020160030154915060018d63ffffffff1681548110151561132757fe5b600091825260209091206009600b909202010154959d949c50929a50909850965091945092505050565b815160009060609082805b600083111561146357604080516001880181529051908190036020019020839081151561138557fe5b069150866001840381518110151561139957fe5b90602001906020020151600160a060020a031687838151811015156113ba57fe5b60209081029091010151600160a060020a0316146114575786600184038151811015156113e357fe5b90602001906020020151905086828151811015156113fd57fe5b90602001906020020151876001850381518110151561141857fe5b600160a060020a039092166020928302909101909101528651819088908490811061143f57fe5b600160a060020a039092166020928302909101909101525b6000199092019161135c565b50505063ffffffff94909416949293505050565b828054600181600116156101000203166002900490600052602060002090601f016020900481019282601f106114b857805160ff19168380011785556114e5565b828001600101855582156114e5579182015b828111156114e55782518255916020019190600101906114ca565b506114f19291506115ed565b5090565b81548183558181111561152157600b0281600b028360005260206000209182019101611521919061160a565b505050565b828054828255906000526020600020908101928215611573579160200282015b828111156115735782518051611563918491602090910190611477565b5091602001919060010190611546565b506114f192915061168a565b8280548282559060005260206000209081019282156115e1579160200282015b828111156115e1578251825473ffffffffffffffffffffffffffffffffffffffff1916600160a060020a0390911617825560209092019160019091019061159f565b506114f19291506116ad565b61160791905b808211156114f157600081556001016115f3565b90565b61160791905b808211156114f157805473ffffffffffffffffffffffffffffffffffffffff19168155600060018201819055600382018190556004820181905560058201819055600682018190556007820181905561166c60088301826116de565b61167a6009830160006116ff565b506000600a820155600b01611610565b61160791905b808211156114f15760006116a4828261171d565b50600101611690565b61160791905b808211156114f157805473ffffffffffffffffffffffffffffffffffffffff191681556001016116b3565b50805460008255906000526020600020908101906116fc919061168a565b50565b50805460008255906000526020600020908101906116fc91906115ed565b50805460018160011615610100020316600290046000825580601f1061174357506116fc565b601f0160209004906000526020600020908101906116fc91906115ed5600a165627a7a7230582051910926ea55049d447d261d007a8b619986a8d7905958f802cb0688c27259bd0029".from_hex().unwrap();
        let callable_args_hex = "f9015c80f90158b8aa3031646436386239366330613337303466303036653431393432356163613962636464633537303465333539356332393735303031343733336266373536653936366465626335393561343466613666383361343065363232393263316262616636313061373933356538613034623333373064363437323837333764636132346463653866323064393935323339643836616630333463636633323631663937623831333762393732b8aa3031646436386239366330613337303466303036653431393432356163613962636464633537303465333539356332393735303031343733336266373536653936366465626335393561343466613666383361343065363232393263316262616636313061373933356538613034623333373064363437323837333764636132346463653866323064393935323339643836616630333463636633323631663937623831333762393732".from_hex().unwrap();
        let real_output_hex = "d10e1e690000000000000000000000000000000000000000000000000000000000000000000000000000000000000000000000000000000000000000000000000000004000000000000000000000000000000000000000000000000000000000000000020000000000000000000000006330a553fc93768f612722bb8c2ec78ac90b3bbc0000000000000000000000005aeda56215b167893e80b4fe645ba6d5bab767de".to_string().from_hex().unwrap();

        // real_output, bytecode, callable_args
        let mut to_be_signed: Vec<u8> = Vec::with_capacity(bytecode_hex.len()+callable_args_hex.len()+real_output_hex.len());
        to_be_signed.extend_from_slice(&callable_args_hex);
        to_be_signed.extend_from_slice(&real_output_hex);
        to_be_signed.extend_from_slice(&bytecode_hex);
        let sig = SIGNINING_KEY.sign(&to_be_signed.as_slice()).unwrap();

        // Recover address.
        let msg = secp256k1::Message::parse(&to_be_signed.keccak256());
        let mut _sig_obj = [0u8; 64];
        _sig_obj.copy_from_slice(&sig[..64]);
        let sig_obj = secp256k1::Signature::parse(&_sig_obj);
        let rec_id = secp256k1::RecoveryId::parse(*sig.last().unwrap() - 27).unwrap();
        let recovered_pubkey = secp256k1::recover(&msg, &sig_obj, &rec_id).unwrap();
        let mut recovered = [0u8; 64];
        recovered.copy_from_slice(&recovered_pubkey.serialize()[1..65]);
        assert_eq!(recovered.address(), SIGNINING_KEY.get_pubkey().address())
    }

}<|MERGE_RESOLUTION|>--- conflicted
+++ resolved
@@ -255,27 +255,17 @@
                                  ethereum_contract_addr: &mut [u8; 20],
                                  sig: &mut [u8; 65]) -> Result<(), EnclaveError> {
     let callable = str::from_utf8(callable_slice)?;
-<<<<<<< HEAD
 //    let s = str::from_utf8(callable_args_slice)?;
 //    let callable_args = hexutil::read_hex(s)?;
     let state = execution::get_state();
-=======
-    let callable_args = hexutil::read_hex(str::from_utf8(callable_args_slice).unwrap()).unwrap();
-    let state = execution::get_state(*address)?;
->>>>>>> 3e9a2122
 
     let (types, function_name) = get_types(callable)?;
 //    let types_vector = extract_types(&types.to_string());
-
-<<<<<<< HEAD
-    let args_vector = decrypt_args(&callable_args_slice)?;
-=======
     let inputs_key = km_t::users::DH_KEYS.lock_expect("User DH Key")
         .remove(&user_key[..])
         .ok_or(EnclaveError::KeyError {key_type: "Missing DH Key".to_string(), key: "".to_string()})?;
 
-    let args_vector = get_args(&callable_args, &types_vector, &inputs_key)?;
->>>>>>> 3e9a2122
+    let args_vector = decrypt_args(&callable_args_slice)?;
 
 //    let params = match evm_t::abi::encode_params(&types_vector[..], &args_vector[..], true){
 //        Ok(v) => v,
