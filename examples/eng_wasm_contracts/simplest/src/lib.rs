--- conflicted
+++ resolved
@@ -97,12 +97,8 @@
 
         let rng_rand = (random as usize) % colors.len();
         write_state!("color" => colors[rng_rand]);
-<<<<<<< HEAD
         let color : String = read_state!("color").unwrap();
         color.as_bytes().to_vec()
-=======
-        let _color : String = read_state!("color").unwrap();
->>>>>>> d47514fe
     }
 
     // tests the shuffle service on a simple array
@@ -129,12 +125,6 @@
     #[no_mangle]
     fn print_test(x: U256, y: U256) {
         eprint!("{:?} {:?}", x.as_u64(), y.as_u64());
-<<<<<<< HEAD
-=======
-        write_state!("x" => x.as_u64(), "y" => y.as_u64());
-        let _x: u64 = read_state!("x").unwrap();
-        let _y: u64 = read_state!("y").unwrap();
->>>>>>> d47514fe
     }
 
     #[no_mangle]
