--- conflicted
+++ resolved
@@ -19,15 +19,15 @@
     },
     #[fail(display = "Failed Encrypting")]
     EncryptionError {},
-<<<<<<< HEAD
+
     #[fail(display = "Preprocessor Error: {}", message)]
     PreprocessorError{
         message: String,
     },
     #[fail(display = "Input Error: {}", message)]
-    InputError{
+    InputError {
         message: String,
-=======
+    },
     #[fail(display = "Signing the message failed: {}", msg)]
     SigningErr {
         msg: String,
@@ -51,6 +51,5 @@
 impl From<sgx_status_t> for EnclaveError {
     fn from(err: sgx_status_t) -> EnclaveError {
         EnclaveError::SgxErr { err: err.as_str().to_string(), description: err.__description().to_string() }
->>>>>>> 30ece3f1
     }
 }