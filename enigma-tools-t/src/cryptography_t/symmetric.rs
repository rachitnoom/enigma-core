<<<<<<< HEAD
use tiny_keccak::Keccak;
use secp256k1::{PublicKey, SecretKey, SharedSecret};
=======
use ring::digest;
>>>>>>> e9bcd23a
use ring::aead;
use ring::rand::{SystemRandom, SecureRandom};
use std::vec::Vec;
use std::option::Option;

static AES_MODE: &aead::Algorithm = &aead::AES_256_GCM;

//TODO:: error handling return a result/match 
pub fn encrypt(message: &Vec<u8>, key: &[u8], _iv: &Option<[u8; 12]>) -> Vec<u8> {
    let mut iv: [u8; 12];
    match _iv {
        Some(x) => {iv = *x;},
        None => {
            iv = [0; 12];
            let r = SystemRandom::new();
            match r.fill(&mut iv){
                Ok(_v)=>{},
                Err(_e)=>{},
            };
        }
    }
    let additional_data: [u8; 0] = [];

//    let enc_key = digest::digest(&digest::SHA256, &key);
    let aes_encrypt = aead::SealingKey::new(&AES_MODE, key).unwrap();

    let mut in_out = message.clone();
    let tag_size = AES_MODE.tag_len();
    for _ in 0..tag_size {
        in_out.push(0);
    }
    aead::seal_in_place(&aes_encrypt, &iv, &additional_data, &mut in_out, tag_size).expect(&"AES encryption failed");
    in_out.append(&mut iv.to_vec());
    in_out
}

pub fn decrypt(cipheriv: &Vec<u8>, key: &[u8]) -> Vec<u8>{
//    let enc_key = digest::digest(&digest::SHA256, &key);
    let aes_decrypt = aead::OpeningKey::new(&AES_MODE, key).unwrap();
    let additional_data: [u8; 0] = [];
    let mut ciphertext = cipheriv.clone();
    let mut iv: [u8; 12] = [0; 12];
    for _i in (0..iv.len()).rev() {
        iv[_i] = ciphertext.pop().unwrap();
    }
    println!("{:?}", iv);
    let decrypted_data = aead::open_in_place(&aes_decrypt, &iv, &additional_data, 0, &mut ciphertext).expect(&"AES decryption failed");
    let result = decrypted_data.to_vec();
    result
}

pub mod tests {
    use ring::digest;
    use cryptography_t::symmetric::*;
    use common::utils_t::{ToHex, FromHex};
    use sgx_trts::trts::rsgx_read_rand;
    //use sgx_types::sgx_status_t;

    pub fn test_rand_encrypt_decrypt() {
        let mut rand_seed: [u8; 1072] = [0; 1072];
        rsgx_read_rand(&mut rand_seed).unwrap();
        let key = &rand_seed[..32];
        let mut iv: [u8; 12] = [0; 12];
        iv.clone_from_slice(&rand_seed[32..44]);
        let msg = rand_seed[44..1068].to_vec();
        let ciphertext = encrypt(&msg, key, &Some(iv));
        assert_eq!(msg, decrypt(&ciphertext, &key));
    }

    pub fn test_encryption() {
        let key = digest::digest(&digest::SHA256, b"EnigmaMPC");
        let msg = b"This Is Enigma".to_vec();
        let iv = Some( [0,1,2,3,4,5,6,7,8,9,10,11] );
        let result = encrypt(&msg, key.as_ref(), &iv);
//        println!("{:?}", result.to_hex());
        assert_eq!(result.to_hex(), "02dc75395859faa78a598e11945c7165db9a16d16ada1b026c9434b134ae000102030405060708090a0b");

    }

    pub fn test_decryption() {
        let encrypted_data = "02dc75395859faa78a598e11945c7165db9a16d16ada1b026c9434b134ae000102030405060708090a0b";
        let key = digest::digest(&digest::SHA256, b"EnigmaMPC");
        let result = decrypt(&encrypted_data.from_hex().unwrap(), key.as_ref());
        assert_eq!(result, b"This Is Enigma".to_vec());
    }
}<|MERGE_RESOLUTION|>--- conflicted
+++ resolved
@@ -1,9 +1,4 @@
-<<<<<<< HEAD
-use tiny_keccak::Keccak;
-use secp256k1::{PublicKey, SecretKey, SharedSecret};
-=======
 use ring::digest;
->>>>>>> e9bcd23a
 use ring::aead;
 use ring::rand::{SystemRandom, SecureRandom};
 use std::vec::Vec;
@@ -11,7 +6,7 @@
 
 static AES_MODE: &aead::Algorithm = &aead::AES_256_GCM;
 
-//TODO:: error handling return a result/match 
+//TODO:: error handling return a result/match
 pub fn encrypt(message: &Vec<u8>, key: &[u8], _iv: &Option<[u8; 12]>) -> Vec<u8> {
     let mut iv: [u8; 12];
     match _iv {
@@ -27,7 +22,6 @@
     }
     let additional_data: [u8; 0] = [];
 
-//    let enc_key = digest::digest(&digest::SHA256, &key);
     let aes_encrypt = aead::SealingKey::new(&AES_MODE, key).unwrap();
 
     let mut in_out = message.clone();
@@ -35,13 +29,13 @@
     for _ in 0..tag_size {
         in_out.push(0);
     }
-    aead::seal_in_place(&aes_encrypt, &iv, &additional_data, &mut in_out, tag_size).expect(&"AES encryption failed");
+    let seal_size = aead::seal_in_place(&aes_encrypt, &iv, &additional_data, &mut in_out, tag_size).expect(&"AES encryption failed");
+    println!("returned size: {:?}, real size: {:?}", &seal_size, in_out.len());
     in_out.append(&mut iv.to_vec());
     in_out
 }
 
 pub fn decrypt(cipheriv: &Vec<u8>, key: &[u8]) -> Vec<u8>{
-//    let enc_key = digest::digest(&digest::SHA256, &key);
     let aes_decrypt = aead::OpeningKey::new(&AES_MODE, key).unwrap();
     let additional_data: [u8; 0] = [];
     let mut ciphertext = cipheriv.clone();
@@ -60,7 +54,6 @@
     use cryptography_t::symmetric::*;
     use common::utils_t::{ToHex, FromHex};
     use sgx_trts::trts::rsgx_read_rand;
-    //use sgx_types::sgx_status_t;
 
     pub fn test_rand_encrypt_decrypt() {
         let mut rand_seed: [u8; 1072] = [0; 1072];
