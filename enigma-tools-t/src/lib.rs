#![no_std]
#![crate_type = "lib"]
#![feature(core_intrinsics)]
#![feature(try_from)]

extern crate enigma_types;
extern crate enigma_crypto;

#[macro_use]
extern crate sgx_tstd as std;
#[macro_use]
extern crate failure;
extern crate json_patch;
#[macro_use]
extern crate serde_derive;
extern crate parity_wasm;
extern crate pwasm_utils;
extern crate rmp_serde;
extern crate serde;
extern crate serde_json;
extern crate sgx_trts;
extern crate sgx_tse;
extern crate sgx_tseal;
extern crate sgx_types;

extern crate bigint;
extern crate hexutil;
extern crate rlp;
<<<<<<< HEAD
extern crate ethabi;
extern crate ethereum_types;
extern crate secp256k1;
extern crate tiny_keccak;
=======
>>>>>>> 3bfe62ab
extern crate wasmi;
pub mod build_arguments_g;
pub mod common;
pub mod km_primitives;
pub mod quote_t;
pub mod document_storage_t; //TODO: Copy of storage_t with more generic naming convention
pub mod storage_t;
pub mod eth_tools_t;

#[cfg(debug_assertions)]
#[no_mangle]
pub extern "C" fn __assert_fail(__assertion: *const u8, __file: *const u8, __line: u32, __function: *const u8) -> ! {
    use core::intrinsics::abort;
    unsafe { abort() }
}

#[cfg(test)]
mod tests {
    #[test]
    fn it_works() {
        assert_eq!(2 + 2, 4);
    }
}<|MERGE_RESOLUTION|>--- conflicted
+++ resolved
@@ -26,13 +26,10 @@
 extern crate bigint;
 extern crate hexutil;
 extern crate rlp;
-<<<<<<< HEAD
 extern crate ethabi;
 extern crate ethereum_types;
 extern crate secp256k1;
 extern crate tiny_keccak;
-=======
->>>>>>> 3bfe62ab
 extern crate wasmi;
 pub mod build_arguments_g;
 pub mod common;
