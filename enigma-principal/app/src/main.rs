extern crate sgx_types;
extern crate sgx_urts;
extern crate base64;
extern crate rlp;
extern crate enigma_tools_u;
extern crate failure;
extern crate serde_json;

//web3 
extern crate web3;
extern crate rustc_hex;
//tokio
extern crate tokio_core;
// enigma modules
mod esgx;
use sgx_types::{uint8_t, uint32_t};
use sgx_types::{sgx_enclave_id_t, sgx_status_t};
use esgx::equote;
mod boot_network;
pub use esgx::general::ocall_get_home;

extern { fn ecall_get_signing_address(eid: sgx_enclave_id_t, pubkey: &mut [u8; 42]) -> sgx_status_t; }
extern { fn ecall_get_random_seed(eid: sgx_enclave_id_t, retval: &mut sgx_status_t, rand_out: &mut [u8; 32], sig_out: &mut [u8; 65]) -> sgx_status_t; }


/// Returns a 32 bytes signed random seed.
/// # Examples
/// ```
/// let enclave = esgx::general::init_enclave().unwrap();
/// let (rand_seed, sig) = get_signed_random(enclave.geteid());
/// ```
fn get_signed_random(eid: sgx_enclave_id_t) -> ([u8; 32], [u8; 65]) {
    let mut rand_out: [u8; 32] = [0; 32];
    let mut sig_out: [u8; 65] = [0; 65];
    let mut retval = sgx_status_t::default();
    unsafe { ecall_get_random_seed(eid, &mut retval, &mut rand_out, &mut sig_out); }
    assert_eq!(retval, sgx_status_t::SGX_SUCCESS); // TODO: Replace with good Error handling.
    (rand_out, sig_out)
}


#[allow(unused_variables, unused_mut)]
fn main() {

    
    /* this is an example of initiating an enclave */

    let enclave = match esgx::general::init_enclave() {
        Ok(r) => {
            println!("[+] Init Enclave Successful {}!", r.geteid());
            r
        },
        Err(x) => {
            println!("[-] Init Enclave Failed {}!", x.as_str());
            return;
        },
    };
    let eid = enclave.geteid();
    boot_network::registration::run(eid);
// //    let spid = String::from("3DDB338BD52EE314B01F1E4E1E84E8AA");
//     let spid = String::from("1601F95C39B9EA307FEAABB901ADC3EE");
//     let tested_encoded_quote = equote::produce_quote(&enclave, &spid);
//     println!("{:?}", &tested_encoded_quote);

<<<<<<< HEAD
//     let mut pubme: [u8; 64] = [0; 64];
//     unsafe {ecall_get_signing_pubkey(enclave.geteid(), &mut pubme)};
//     println!("Returned Pub: {:?}", &pubme[..]);
=======
    let mut pubme: [u8; 42] = [0; 42];
    unsafe { ecall_get_signing_address(enclave.geteid(), &mut pubme) };
    println!("Returned Address: {:?}", &pubme[..]);
>>>>>>> 2c9ddf38

//     let (rand_seed, sig) = get_signed_random(enclave.geteid());
//     println!("Random Outside Enclave:{:?}", &rand_seed[..]);
//     println!("Signature Outside Enclave: {:?}\n", &sig[..]);
     enclave.destroy();
}


#[cfg(test)]
mod tests {
    use esgx::general::init_enclave;
    use sgx_types::{sgx_enclave_id_t, sgx_status_t};
    extern { fn ecall_run_tests(eid: sgx_enclave_id_t) -> sgx_status_t; }

    #[test]
    pub fn test_enclave_internal() {
        // initiate the enclave
        let enclave = match init_enclave() {
            Ok(r) => {
                println!("[+] Init Enclave Successful {}!", r.geteid());
                r
            },
            Err(x) => {
                println!("[-] Init Enclave Failed {}!", x.as_str());
                assert_eq!(0,1);
                return;
            },
        };
        let ret = unsafe { ecall_run_tests(enclave.geteid()) };
        assert_eq!(ret,sgx_status_t::SGX_SUCCESS);
        enclave.destroy();
    }
}<|MERGE_RESOLUTION|>--- conflicted
+++ resolved
@@ -62,16 +62,15 @@
 //     let tested_encoded_quote = equote::produce_quote(&enclave, &spid);
 //     println!("{:?}", &tested_encoded_quote);
 
-<<<<<<< HEAD
+
 //     let mut pubme: [u8; 64] = [0; 64];
 //     unsafe {ecall_get_signing_pubkey(enclave.geteid(), &mut pubme)};
 //     println!("Returned Pub: {:?}", &pubme[..]);
-=======
-    let mut pubme: [u8; 42] = [0; 42];
-    unsafe { ecall_get_signing_address(enclave.geteid(), &mut pubme) };
-    println!("Returned Address: {:?}", &pubme[..]);
->>>>>>> 2c9ddf38
-
+////////////////////////////////////////////////////
+    // let mut pubme: [u8; 42] = [0; 42];
+    // unsafe { ecall_get_signing_address(enclave.geteid(), &mut pubme) };
+    // println!("Returned Address: {:?}", &pubme[..]);
+////////////////////////////////////////////////////
 //     let (rand_seed, sig) = get_signed_random(enclave.geteid());
 //     println!("Random Outside Enclave:{:?}", &rand_seed[..]);
 //     println!("Signature Outside Enclave: {:?}\n", &sig[..]);
