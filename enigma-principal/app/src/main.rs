--- conflicted
+++ resolved
@@ -16,17 +16,12 @@
 extern crate sgx_urts;
 extern crate tiny_keccak;
 extern crate tokio_core;
-<<<<<<< HEAD
-extern crate dirs;
+extern crate url;
+extern crate web3;
 extern crate jsonrpc_minihttp_server;
 extern crate ethabi;
 extern crate rocksdb;
 extern crate enigma_types;
-
-=======
-extern crate url;
-extern crate web3;
->>>>>>> fb744964
 // enigma modules
 mod boot_network;
 mod cli;
@@ -37,12 +32,7 @@
 
 #[allow(unused_variables, unused_mut)]
 fn main() {
-<<<<<<< HEAD
-
-    /// init enclave
-=======
     // init enclave
->>>>>>> fb744964
     let enclave = match esgx::general::init_enclave_wrapper() {
         Ok(r) => {
             println!("[+] Init Enclave Successful {}!", r.geteid());
@@ -54,20 +44,11 @@
         }
     };
 
-<<<<<<< HEAD
-    /// run THE app
-    ///
-    let eid = enclave.geteid();
-    cli::app::start(eid);
-
-    /// drop enclave when done
-=======
     // run THE app
     let eid = enclave.geteid();
     cli::app::start(eid).unwrap();
 
     // drop enclave when done
->>>>>>> fb744964
     enclave.destroy();
 }
 
