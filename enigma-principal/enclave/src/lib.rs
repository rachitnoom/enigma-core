--- conflicted
+++ resolved
@@ -24,31 +24,16 @@
 extern crate sgx_tseal;
 //#[cfg(not(target_env = "sgx"))]
 #[macro_use]
-<<<<<<< HEAD
 extern crate sgx_tstd as std;
 extern crate sgx_tunittest;
 extern crate sgx_types;
-=======
-extern crate lazy_static;
-
-extern crate enigma_tools_t;
-extern crate enigma_crypto;
-
-mod ocalls_t;
->>>>>>> 3bfe62ab
 
 use sgx_types::*;
 use std::slice;
+extern crate enigma_crypto;
 
-<<<<<<< HEAD
 use enigma_tools_t::common::utils_t::EthereumAddress;
-use enigma_tools_t::cryptography_t;
-use enigma_tools_t::cryptography_t::asymmetric;
-=======
 use enigma_crypto::asymmetric;
-use enigma_tools_t::common::utils_t::{ToHex, FromHex, EthereumAddress};
-use enigma_tools_t::storage_t;
->>>>>>> 3bfe62ab
 use enigma_tools_t::quote_t;
 use enigma_types::{EnclaveReturn, traits::SliceCPtr};
 
@@ -78,13 +63,8 @@
     path_buf.push("keypair.sealed");
     let sealed_path = path_buf.to_str().unwrap();
 
-<<<<<<< HEAD
     // TODO: Decide what to do if failed to obtain keys.
-    match cryptography_t::get_sealed_keys(&sealed_path) {
-=======
-        // TODO: Decide what to do if failed to obtain keys.
     match storage_t::get_sealed_keys(&sealed_path) {
->>>>>>> 3bfe62ab
         Ok(key) => return key,
         Err(err) => panic!("Failed obtaining keys: {:?}", err)
     };
@@ -156,12 +136,9 @@
 
     use sgx_tunittest::*;
     use std::string::String;
-<<<<<<< HEAD
     use std::vec::Vec;
 
     use enigma_tools_t::cryptography_t::asymmetric::tests::*;
-=======
->>>>>>> 3bfe62ab
     use enigma_tools_t::storage_t::tests::*;
     use enigma_tools_t::document_storage_t::tests::*;
     use crate::epoch_keeper_t::tests::*;
@@ -170,16 +147,12 @@
     #[no_mangle]
     pub extern "C" fn ecall_run_tests() {
         rsgx_unit_tests!(
-<<<<<<< HEAD
             test_full_sealing_storage,
             test_document_sealing_storage,
             test_signing,
             test_ecdh,
             test_get_epoch_workers_internal,
             test_state_keys_storage
-=======
-        test_full_sealing_storage
->>>>>>> 3bfe62ab
         );
     }
 }