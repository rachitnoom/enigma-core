--- conflicted
+++ resolved
@@ -30,7 +30,7 @@
 
 use enigma_tools_t::cryptography_t;
 use enigma_tools_t::cryptography_t::asymmetric;
-use enigma_tools_t::common::utils_t::{ToHex, FromHex};
+use enigma_tools_t::common::utils_t::{ToHex, FromHex, EthereumAddress};
 use enigma_tools_t::storage_t;
 use enigma_tools_t::quote_t;
 
@@ -51,15 +51,11 @@
     path_buf.push("keypair.sealed");
     let sealed_path = path_buf.to_str().unwrap();
 
-<<<<<<< HEAD
         // TODO: Decide what to do if failed to obtain keys.
     match cryptography_t::get_sealed_keys(&sealed_path) {
         Ok(key) => return key,
         Err(err) => panic!("Failed obtaining keys: {:?}", err)
     };
-=======
-    cryptography_t::get_sealed_keys(&sealed_path).unwrap()
->>>>>>> 2c9ddf38
 }
 
 #[no_mangle]
