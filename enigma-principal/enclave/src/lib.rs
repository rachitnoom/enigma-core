--- conflicted
+++ resolved
@@ -6,6 +6,17 @@
 #![feature(tool_lints)]
 #![feature(try_from)]
 
+#[cfg(not(target_env = "sgx"))]
+#[macro_use]
+extern crate sgx_tstd as std;
+#[macro_use]
+extern crate sgx_tunittest;
+extern crate sgx_types;
+extern crate sgx_rand;
+extern crate sgx_trts;
+extern crate sgx_tse;
+extern crate sgx_tseal;
+
 extern crate enigma_tools_t;
 extern crate enigma_types;
 extern crate ethabi;
@@ -13,23 +24,12 @@
 extern crate hexutil;
 #[macro_use]
 extern crate lazy_static;
+
 extern crate rustc_hex as hex;
 extern crate secp256k1;
 extern crate serde;
 extern crate serde_derive;
 extern crate serde_json;
-extern crate sgx_rand;
-extern crate sgx_trts;
-extern crate sgx_tse;
-extern crate sgx_tseal;
-//#[cfg(not(target_env = "sgx"))]
-#[macro_use]
-extern crate sgx_tstd as std;
-extern crate sgx_tunittest;
-extern crate sgx_types;
-
-use sgx_types::*;
-use std::slice;
 extern crate enigma_crypto;
 
 use enigma_tools_t::common::utils_t::EthereumAddress;
@@ -50,13 +50,8 @@
 
 
 #[no_mangle]
-<<<<<<< HEAD
 pub extern "C" fn ecall_get_registration_quote(target_info: &sgx_target_info_t, real_report: &mut sgx_report_t) -> sgx_status_t {
-    quote_t::create_report_with_data(&target_info, real_report, &SIGNINING_KEY.get_pubkey().address().as_bytes())
-=======
-pub extern "C" fn ecall_get_registration_quote( target_info: &sgx_target_info_t , real_report: &mut sgx_report_t) -> sgx_status_t {
-    quote_t::create_report_with_data(&target_info ,real_report, &SIGNING_KEY.get_pubkey().address_string().as_bytes())
->>>>>>> d47514fe
+    quote_t::create_report_with_data(&target_info, real_report, &SIGNING_KEY.get_pubkey().address_string().as_bytes())
 }
 
 fn get_sealed_keys_wrapper() -> asymmetric::KeyPair {
@@ -79,7 +74,6 @@
 }
 
 #[no_mangle]
-<<<<<<< HEAD
 pub unsafe extern "C" fn ecall_set_worker_params(worker_params_rlp: *const u8, worker_params_rlp_len: usize,
                                                  rand_out: &mut [u8; 32], nonce_out: &mut [u8; 32],
                                                  sig_out: &mut [u8; 65]) -> EnclaveReturn {
@@ -91,19 +85,6 @@
         Err(err) => return err.into(),
     };
     EnclaveReturn::Success
-=======
-pub extern "C" fn ecall_get_random_seed(rand_out: &mut [u8; 32], sig_out: &mut [u8; 65]) -> sgx_status_t  {
-    // TODO: Check if needs to check the random is within the curve.
-    let status = rsgx_read_rand(&mut rand_out[..]);
-    let sig = SIGNING_KEY.sign(&rand_out[..]).unwrap();
-    sig_out.copy_from_slice(&sig[..]);
-    // println!("Random inside Enclave: {:?}", &rand_out[..]);
-    // println!("Signature inside Enclave: {:?}\n", &sig.as_slice());
-    match status {
-        Ok(_) => sgx_status_t::SGX_SUCCESS,
-        Err(err) => err
-    }
->>>>>>> d47514fe
 }
 
 #[no_mangle]
