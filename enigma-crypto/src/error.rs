--- conflicted
+++ resolved
@@ -26,22 +26,14 @@
     #[fail(display = "Failed Encrypting")]
     EncryptionError,
 
-<<<<<<< HEAD
-    #[fail(display = "Signing the message failed: {}", msg)]
-    SigningError { msg: String },
+    #[fail(display = "Signing the message failed, msg hash: {:?}", hashed_msg)]
+    SigningError { hashed_msg: [u8; 32] },
 
     #[fail(display = "Parsing the signature failed: {}", msg)]
     ParsingError { msg: String },
 
     #[fail(display = "Recovering the pubkey failed: {}", msg)]
     RecoveryError { msg: String },
-
-    #[fail(display = "Failed Generating a: {}", err)]
-    RandomError { err: String },
-=======
-    #[fail(display = "Signing the message failed, msg hash: {:?}", hashed_msg)]
-    SigningError { hashed_msg: [u8; 32] },
->>>>>>> 3a7ae74a
 
     #[cfg(feature = "std")]
     #[fail(display = "Failed Generating a random. rand Error: {:?}", err)]
