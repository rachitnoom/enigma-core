/*
 * Copyright (C) 2017-2018 Baidu, Inc. All Rights Reserved.
 *
 * Redistribution and use in source and binary forms, with or without
 * modification, are permitted provided that the following conditions
 * are met:
 *
 *   * Redistributions of source code must retain the above copyright
 *     notice, this list of conditions and the following disclaimer.
 *   * Redistributions in binary form must reproduce the above copyright
 *     notice, this list of conditions and the following disclaimer in
 *     the documentation and/or other materials provided with the
 *     distribution.
 *   * Neither the name of Baidu, Inc., nor the names of its
 *     contributors may be used to endorse or promote products derived
 *     from this software without specific prior written permission.
 *
 * THIS SOFTWARE IS PROVIDED BY THE COPYRIGHT HOLDERS AND CONTRIBUTORS
 * "AS IS" AND ANY EXPRESS OR IMPLIED WARRANTIES, INCLUDING, BUT NOT
 * LIMITED TO, THE IMPLIED WARRANTIES OF MERCHANTABILITY AND FITNESS FOR
 * A PARTICULAR PURPOSE ARE DISCLAIMED. IN NO EVENT SHALL THE COPYRIGHT
 * OWNER OR CONTRIBUTORS BE LIABLE FOR ANY DIRECT, INDIRECT, INCIDENTAL,
 * SPECIAL, EXEMPLARY, OR CONSEQUENTIAL DAMAGES (INCLUDING, BUT NOT
 * LIMITED TO, PROCUREMENT OF SUBSTITUTE GOODS OR SERVICES; LOSS OF USE,
 * DATA, OR PROFITS; OR BUSINESS INTERRUPTION) HOWEVER CAUSED AND ON ANY
 * THEORY OF LIABILITY, WHETHER IN CONTRACT, STRICT LIABILITY, OR TORT
 * (INCLUDING NEGLIGENCE OR OTHERWISE) ARISING IN ANY WAY OUT OF THE USE
 * OF THIS SOFTWARE, EVEN IF ADVISED OF THE POSSIBILITY OF SUCH DAMAGE.
 *
 */

enclave {
    from "sgx_tstd.edl" import *;
    from "sgx_stdio.edl" import *;
    from "sgx_backtrace.edl" import *;
    from "sgx_tstdc.edl" import *;
<<<<<<< HEAD

=======
    from "sgx_fs.edl" import *;
>>>>>>> b9a0833f
    /* data structures */
    include "sgx_key_exchange.h"

    trusted {
        
        /* sealing related */

        public sgx_status_t ecall_create_report( [in] const sgx_target_info_t * target_info ,[out]  sgx_report_t * report);
        public void ecall_run_tests();
	public sgx_status_t ecall_evm([in, size=code_len] const uint8_t* code, size_t code_len,
	                              [in, size=data_len] const uint8_t* data, size_t data_len,
	                              [out, size=32] uint8_t* output, [out] uint8_t* vm_status, [out] uint32_t* result_length);

        /* unsealing/sealing => in test mode currently */

        public sgx_status_t ecall_test_sealing_storage_key();
    };
    untrusted{
        
    };
};<|MERGE_RESOLUTION|>--- conflicted
+++ resolved
@@ -34,29 +34,25 @@
     from "sgx_stdio.edl" import *;
     from "sgx_backtrace.edl" import *;
     from "sgx_tstdc.edl" import *;
-<<<<<<< HEAD
+    from "sgx_fs.edl" import *;
 
-=======
-    from "sgx_fs.edl" import *;
->>>>>>> b9a0833f
     /* data structures */
     include "sgx_key_exchange.h"
 
     trusted {
-        
-        /* sealing related */
 
         public sgx_status_t ecall_create_report( [in] const sgx_target_info_t * target_info ,[out]  sgx_report_t * report);
+
         public void ecall_run_tests();
-	public sgx_status_t ecall_evm([in, size=code_len] const uint8_t* code, size_t code_len,
-	                              [in, size=data_len] const uint8_t* data, size_t data_len,
-	                              [out, size=32] uint8_t* output, [out] uint8_t* vm_status, [out] uint32_t* result_length);
+
+	    public sgx_status_t ecall_evm([in, size=code_len] const uint8_t* code, size_t code_len,
+	                                  [in, size=data_len] const uint8_t* data, size_t data_len,
+	                                  [out, size=32] uint8_t* output, [out] uint8_t* vm_status, [out] uint32_t* result_length);
 
         /* unsealing/sealing => in test mode currently */
-
         public sgx_status_t ecall_test_sealing_storage_key();
     };
     untrusted{
-        
+
     };
 };