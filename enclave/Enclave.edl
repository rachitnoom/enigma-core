/*
 * Copyright (C) 2017-2018 Baidu, Inc. All Rights Reserved.
 *
 * Redistribution and use in source and binary forms, with or without
 * modification, are permitted provided that the following conditions
 * are met:
 *
 *   * Redistributions of source code must retain the above copyright
 *     notice, this list of conditions and the following disclaimer.
 *   * Redistributions in binary form must reproduce the above copyright
 *     notice, this list of conditions and the following disclaimer in
 *     the documentation and/or other materials provided with the
 *     distribution.
 *   * Neither the name of Baidu, Inc., nor the names of its
 *     contributors may be used to endorse or promote products derived
 *     from this software without specific prior written permission.
 *
 * THIS SOFTWARE IS PROVIDED BY THE COPYRIGHT HOLDERS AND CONTRIBUTORS
 * "AS IS" AND ANY EXPRESS OR IMPLIED WARRANTIES, INCLUDING, BUT NOT
 * LIMITED TO, THE IMPLIED WARRANTIES OF MERCHANTABILITY AND FITNESS FOR
 * A PARTICULAR PURPOSE ARE DISCLAIMED. IN NO EVENT SHALL THE COPYRIGHT
 * OWNER OR CONTRIBUTORS BE LIABLE FOR ANY DIRECT, INDIRECT, INCIDENTAL,
 * SPECIAL, EXEMPLARY, OR CONSEQUENTIAL DAMAGES (INCLUDING, BUT NOT
 * LIMITED TO, PROCUREMENT OF SUBSTITUTE GOODS OR SERVICES; LOSS OF USE,
 * DATA, OR PROFITS; OR BUSINESS INTERRUPTION) HOWEVER CAUSED AND ON ANY
 * THEORY OF LIABILITY, WHETHER IN CONTRACT, STRICT LIABILITY, OR TORT
 * (INCLUDING NEGLIGENCE OR OTHERWISE) ARISING IN ANY WAY OUT OF THE USE
 * OF THIS SOFTWARE, EVEN IF ADVISED OF THE POSSIBILITY OF SUCH DAMAGE.
 *
 */

enclave {
    from "sgx_tstd.edl" import *;
    from "sgx_stdio.edl" import *;
    from "sgx_backtrace.edl" import *;
    from "sgx_tstdc.edl" import *;
    
    /* data structures */
    include "sgx_key_exchange.h"

    trusted {
        /* define ECALLs here. */
        public sgx_status_t ecall_create_report( [in] const sgx_target_info_t * target_info ,[out]  sgx_report_t * report);
<<<<<<< HEAD
	public sgx_status_t ecall_evm([in, size=code_len] const uint8_t* code, size_t code_len,
	                              [in, size=data_len] const uint8_t* data, size_t data_len,
	                              [out, size=32] uint8_t* output, [out] uint8_t* vm_status, [out] uint32_t* result_length);
=======

        /* sealing => in test mode currently */
        /*
        public sgx_status_t create_sealeddata([out, size=sealed_log_size]
            uint8_t* sealed_log, uint32_t sealed_log_size );

        public sgx_status_t verify_sealeddata([in, size=sealed_log_size]
            uint8_t* sealed_log, uint32_t sealed_log_size);*/
>>>>>>> dc22d407
    };
};<|MERGE_RESOLUTION|>--- conflicted
+++ resolved
@@ -41,11 +41,9 @@
     trusted {
         /* define ECALLs here. */
         public sgx_status_t ecall_create_report( [in] const sgx_target_info_t * target_info ,[out]  sgx_report_t * report);
-<<<<<<< HEAD
 	public sgx_status_t ecall_evm([in, size=code_len] const uint8_t* code, size_t code_len,
 	                              [in, size=data_len] const uint8_t* data, size_t data_len,
 	                              [out, size=32] uint8_t* output, [out] uint8_t* vm_status, [out] uint32_t* result_length);
-=======
 
         /* sealing => in test mode currently */
         /*
@@ -54,6 +52,5 @@
 
         public sgx_status_t verify_sealeddata([in, size=sealed_log_size]
             uint8_t* sealed_log, uint32_t sealed_log_size);*/
->>>>>>> dc22d407
     };
 };