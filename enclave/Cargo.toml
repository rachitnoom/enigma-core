--- conflicted
+++ resolved
@@ -10,14 +10,15 @@
 [features]
 default = []
 
-<<<<<<< HEAD
 [dependencies]
 libsecp256k1 = { path = "../thirdparties/libsecp256k1-rs" }
 ring = { path = "../thirdparties/ring" }
+etcommon-hexutil = {path = "../thirdparties/etcommon-rs/hexutil", default-features = false}
+etcommon-bigint = {path = "../thirdparties/etcommon-rs/bigint", default-features = false, features = ["rlp"] }
+sputnikvm-network-classic = { path = "../sputnikvm/network/classic", default-features = false }
+sputnikvm = { path = "../sputnikvm", default-features = false }
 tiny-keccak = "1.4.1"
 
-=======
->>>>>>> 6ca4c721
 [target.'cfg(not(target_env = "sgx"))'.dependencies.sgx_types]
 git = "https://github.com/baidu/rust-sgx-sdk.git"
 rev = "v1.0.0"
@@ -30,7 +31,7 @@
 git = "https://github.com/baidu/rust-sgx-sdk.git"
 rev = "v1.0.0"
 
-# quote 
+# quote
 [target.'cfg(not(target_env = "sgx"))'.dependencies.sgx_tse]
 git = "https://github.com/baidu/rust-sgx-sdk.git"
 rev = "v1.0.0"
@@ -44,29 +45,21 @@
 git = "https://github.com/baidu/rust-sgx-sdk.git"
 rev = "v1.0.0"
 
-<<<<<<< HEAD
-[target.'cfg(not(target_env = "sgx"))'.dependencies.sgx_tunittest]
-git = "https://github.com/baidu/rust-sgx-sdk.git"
-rev = "v1.0.0"
-=======
 
 [target.'cfg(not(target_env = "sgx"))'.dependencies.sgx_alloc]
 git = "https://github.com/baidu/rust-sgx-sdk.git"
 rev = "v1.0.0"
 
-# sealing testing not all required. 
+# sealing testing not all required.
 [target.'cfg(not(target_env = "sgx"))'.dependencies.sgx_tseal]
 git = "https://github.com/baidu/rust-sgx-sdk.git"
 rev = "v1.0.0"
-# delete rand 
+# delete rand
 [target.'cfg(not(target_env = "sgx"))'.dependencies.sgx_rand]
 git = "https://github.com/baidu/rust-sgx-sdk.git"
 rev = "v1.0.0"
 # end of sealing
 
-[dependencies]
-etcommon-hexutil = {path = "../thirdparties/etcommon-rs/hexutil", default-features = false}
-etcommon-bigint = {path = "../thirdparties/etcommon-rs/bigint", default-features = false, features = ["rlp"] }
-sputnikvm-network-classic = { path = "../sputnikvm/network/classic", default-features = false }
-sputnikvm = { path = "../sputnikvm", default-features = false }
->>>>>>> 6ca4c721
+[target.'cfg(not(target_env = "sgx"))'.dependencies.sgx_tunittest]
+git = "https://github.com/baidu/rust-sgx-sdk.git"
+rev = "v1.0.0"