
#![crate_name = "helloworldsampleenclave"]
#![crate_type = "staticlib"]

#![cfg_attr(not(target_env = "sgx"), no_std)]
#![cfg_attr(target_env = "sgx", feature(rustc_private))]
#![cfg_attr(not(feature = "std"), feature(alloc))]


#[cfg(not(target_env = "sgx"))]
#[macro_use]
extern crate sgx_tstd as std;
#[macro_use]
extern crate sgx_tunittest;

extern crate sgx_types;
extern crate sgx_tse;
extern crate sgx_trts;
// sealing 
extern crate sgx_tseal;
extern crate sgx_rand;

extern crate sputnikvm;
extern crate hexutil;
extern crate bigint;
extern crate sputnikvm_network_classic;

<<<<<<< HEAD
extern crate ring;
extern crate secp256k1;
extern crate tiny_keccak;

pub mod common;
pub mod cryptography;
=======
mod storage_t;
mod quote_t;
mod evm_t;
>>>>>>> b9a0833f

use sgx_trts::*;
use sgx_types::*;
use sgx_tse::*;
use std::ptr;
use std::string::String;
use std::vec::Vec;
use std::io::{self, Write};
use std::slice;


use evm_t::call_sputnikvm;
use hexutil::read_hex;
use std::str::from_utf8;

#[no_mangle]
pub extern "C" fn ecall_create_report(targetInfo: &sgx_target_info_t , real_report: &mut sgx_report_t) -> sgx_status_t {
    let secret = String::from("Isan");
    quote_t::create_report_with_data(&targetInfo ,real_report,&secret)
}

#[no_mangle]
pub extern "C" fn ecall_create_report_with_key(targetInfo: &sgx_target_info_t , real_report: &mut sgx_report_t) -> sgx_status_t {
    // TODO:: get the sign(pk,sk)
    //quote_t::create_report_with_data(&targetInfo ,real_report,&secret)
    sgx_status_t::SGX_SUCCESS
}

#[allow(unused_variables, unused_mut)]
#[no_mangle]
<<<<<<< HEAD
pub extern "C" fn ecall_seal_data() -> sgx_status_t {

=======
pub extern "C" fn ecall_test_sealing_storage_key()->sgx_status_t{    
    storage_t::test_full_sealing_storage();
>>>>>>> b9a0833f
    sgx_status_t::SGX_SUCCESS
}

#[no_mangle]
pub extern "C" fn ecall_evm(code: *const u8, code_len: usize, data: *const u8, data_len: usize, output: *mut u8, vm_status: &mut u8, result_len: &mut usize) -> sgx_status_t {
    let code_slice = unsafe { slice::from_raw_parts(code, code_len) };
    let data_slice = unsafe { slice::from_raw_parts(data, data_len) };

    let code = read_hex(from_utf8(code_slice).unwrap()).unwrap();
    let data = read_hex(from_utf8(data_slice).unwrap()).unwrap();

    let mut res = call_sputnikvm(code, data);
    let mut s: &mut [u8] = &mut res.1[..];
    *result_len = s.len();

    *vm_status = res.0;
    unsafe {
        ptr::copy_nonoverlapping(s.as_ptr(), output, s.len());
    }
    sgx_status_t::SGX_SUCCESS
}

pub mod tests {
//    #[macro_use]
    extern crate sgx_tunittest;
//    #[macro_use]
    extern crate sgx_tstd as std;
    use sgx_tunittest::*;
    use std::vec::Vec;
    use std::string::String;
    use cryptography::assymetric::tests::*;

    #[no_mangle]
    pub extern "C" fn ecall_run_tests() {
        rsgx_unit_tests!(
        test_signing,
        test_ecdh
    );

    }
}<|MERGE_RESOLUTION|>--- conflicted
+++ resolved
@@ -16,7 +16,7 @@
 extern crate sgx_types;
 extern crate sgx_tse;
 extern crate sgx_trts;
-// sealing 
+// sealing
 extern crate sgx_tseal;
 extern crate sgx_rand;
 
@@ -25,18 +25,15 @@
 extern crate bigint;
 extern crate sputnikvm_network_classic;
 
-<<<<<<< HEAD
 extern crate ring;
 extern crate secp256k1;
 extern crate tiny_keccak;
 
-pub mod common;
-pub mod cryptography;
-=======
+mod common;
+mod cryptography;
 mod storage_t;
 mod quote_t;
 mod evm_t;
->>>>>>> b9a0833f
 
 use sgx_trts::*;
 use sgx_types::*;
@@ -47,7 +44,7 @@
 use std::io::{self, Write};
 use std::slice;
 
-
+mod evm_t;
 use evm_t::call_sputnikvm;
 use hexutil::read_hex;
 use std::str::from_utf8;
@@ -67,13 +64,8 @@
 
 #[allow(unused_variables, unused_mut)]
 #[no_mangle]
-<<<<<<< HEAD
-pub extern "C" fn ecall_seal_data() -> sgx_status_t {
-
-=======
-pub extern "C" fn ecall_test_sealing_storage_key()->sgx_status_t{    
+pub extern "C" fn ecall_test_sealing_storage_key()->sgx_status_t{
     storage_t::test_full_sealing_storage();
->>>>>>> b9a0833f
     sgx_status_t::SGX_SUCCESS
 }
 
