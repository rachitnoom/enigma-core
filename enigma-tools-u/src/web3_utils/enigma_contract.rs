use crate::common_u::errors;
use crate::web3_utils::w3utils;
use failure::Error;
use hex::ToHex;
use std::path::Path;
use std::sync::Arc;
use web3::contract::{Contract, Options};
use web3::futures::Future;
use web3::transports::{EventLoopHandle, Http};
use web3::types::{Address, H160, U256, H256};
use web3::Web3;

// This should be used as the main Web3/EventLoop
// Creating another one means more threads and more thing to handle.
// Important!! When the eloop is dropped the Web3/Contract will stop work!
#[derive(Debug)]
pub struct EnigmaContract {
    pub web3: Arc<Web3<Http>>,
    pub eloop: EventLoopHandle,
    pub w3_contract: Contract<Http>,
    pub account: Address,
}

impl EnigmaContract {
    /// Fetch the Enigma contract deployed on Ethereum using an HTTP Web3 provider and ethabi
    #[logfn(INFO)]
    pub fn from_deployed<P: AsRef<Path>>(contract_address: &str, abi_path: P,
                                         account: Option<&str>, url: &str) -> Result<Self, Error> {
        let (eloop, web3) = w3utils::connect(url)?;
        Self::from_deployed_web3(contract_address, abi_path, account, web3, eloop)
    }

    pub fn from_deployed_web3<P: AsRef<Path>>(contract_address: &str, abi_path: P, account: Option<&str>,
                                              web3: Web3<Http>, eloop: EventLoopHandle) -> Result<Self, Error> {
        let account: Address = match account {
            Some(a) => a.parse()?,
            None => web3.eth().accounts().wait().unwrap()[0], // TODO: Do something with this unwrapping
        };
        let (abi_json, _bytecode) = w3utils::load_contract_abi_bytecode(abi_path)?;
        let w3_contract = Contract::from_json(web3.eth(), contract_address.parse()?, abi_json.as_bytes()).unwrap();
        Ok(EnigmaContract { web3: Arc::new(web3), eloop, w3_contract, account })
    }

    #[logfn(INFO)]
    pub fn deploy_contract<P: AsRef<Path>>(token_path: P, enigma_path: P, ethereum_url: &str,
                                           account: Option<&str>, sgx_address: &str) -> Result<Self, Error> {
        let (enigma_abi, enigma_bytecode) = w3utils::load_contract_abi_bytecode(enigma_path)?;
        let (token_abi, token_bytecode) = w3utils::load_contract_abi_bytecode(token_path)?;

        let (eloop, w3) = w3utils::connect(ethereum_url)?;

        let account: Address = match account {
            Some(a) => a.parse()?,
            None => w3.eth().accounts().wait().unwrap()[0], // TODO: Do something with this unwrapping
        };
        let deployer = &account.to_hex();
        let mut deploy_params = w3utils::DeployParams::new(deployer, token_abi, token_bytecode, 5_999_999, 1, 0)?;
        let token_contract = w3utils::deploy_contract(&w3, &deploy_params, ())?;

        deploy_params.bytecode = enigma_bytecode;
        println!("The Enigma bytecode: {:?}", deploy_params.bytecode);
        deploy_params.abi = enigma_abi;

        let signer: H160 = sgx_address.parse()?;
        let enigma_contract = w3utils::deploy_contract(&w3, &deploy_params, (token_contract.address(), signer))?;

        let web3 = Arc::new(w3);

        Ok(EnigmaContract { web3, eloop, w3_contract: enigma_contract, account })
    }

    pub fn address(&self) -> Address { self.w3_contract.address() }
}

pub trait ContractFuncs<G> {
    // register
    // input: _signer: Address, _report: bytes
    fn register(&self, signer: &str, report: &[u8], gas: G) -> Result<H256, Error>;

    // setWorkersParams
    // input: _seed: U256, _sig: bytes
    fn set_workers_params(&self, _seed: u64, _sig: &[u8], gas: G) -> Result<H256, Error>;
}

impl<G: Into<U256>> ContractFuncs<G> for EnigmaContract {
<<<<<<< HEAD
    fn register(&self, signer: &str, report: &[u8], gas: G) -> Result<H256, Error> {
=======
    #[logfn(INFO)]
    fn register(&self, signer: &str, report: &[u8], gas: G) -> Result<(), Error> {
>>>>>>> 3bfe62ab
        // register
        let signer_addr: Address = signer.parse()?;
        let mut opts = Options::default();
        opts.gas = Some(gas.into());
        // call the register function
        match self.w3_contract.call("register", (signer_addr, report.to_vec()), self.account, opts).wait() {
            Ok(tx) => Ok(tx),
            Err(e) => {
                Err(errors::Web3Error { message: format!("Unable to call register: {:?}", e) }.into())
            }
        }
    }

<<<<<<< HEAD
    fn set_workers_params(&self, _seed: u64, _sig: &[u8], gas: G) -> Result<H256, Error> {
=======
    #[logfn(INFO)]
    fn set_workers_params(&self, _seed: u64, _sig: &[u8], gas: G) -> Result<(), Error> {
>>>>>>> 3bfe62ab
        let mut opts: Options = Options::default();
        opts.gas = Some(gas.into());
        let seed: U256 = _seed.into();
        match self.w3_contract
            .call("setWorkersParams", (seed, _sig.to_vec()), self.account, opts)
            .wait() {
            Ok(tx) => Ok(tx),
            Err(e) => Err(errors::Web3Error{ message: format!("Unable to call setWorkerParams: {:?}", e) }.into()),
        }
    }
}<|MERGE_RESOLUTION|>--- conflicted
+++ resolved
@@ -83,12 +83,8 @@
 }
 
 impl<G: Into<U256>> ContractFuncs<G> for EnigmaContract {
-<<<<<<< HEAD
+    #[logfn(INFO)]
     fn register(&self, signer: &str, report: &[u8], gas: G) -> Result<H256, Error> {
-=======
-    #[logfn(INFO)]
-    fn register(&self, signer: &str, report: &[u8], gas: G) -> Result<(), Error> {
->>>>>>> 3bfe62ab
         // register
         let signer_addr: Address = signer.parse()?;
         let mut opts = Options::default();
@@ -102,12 +98,8 @@
         }
     }
 
-<<<<<<< HEAD
+    #[logfn(INFO)]
     fn set_workers_params(&self, _seed: u64, _sig: &[u8], gas: G) -> Result<H256, Error> {
-=======
-    #[logfn(INFO)]
-    fn set_workers_params(&self, _seed: u64, _sig: &[u8], gas: G) -> Result<(), Error> {
->>>>>>> 3bfe62ab
         let mut opts: Options = Options::default();
         opts.gas = Some(gas.into());
         let seed: U256 = _seed.into();
