--- conflicted
+++ resolved
@@ -3,12 +3,6 @@
 use hex::{FromHex, ToHex};
 use std::str;
 use std::time;
-<<<<<<< HEAD
-use std::path::Path;
-use tiny_keccak::Keccak;
-=======
->>>>>>> 3ce17231
-//web3
 use web3;
 use web3::contract::tokens::Tokenize;
 use web3::contract::{Contract, Options};
@@ -23,12 +17,8 @@
 use serde_json::Value;
 use std::fs::File;
 use std::io::prelude::*;
-<<<<<<< HEAD
-// enigma tools
 use common_u::errors;
-=======
 use crate::common_u::Keccak256;
->>>>>>> 3ce17231
 
 
 pub struct DeployParams {
