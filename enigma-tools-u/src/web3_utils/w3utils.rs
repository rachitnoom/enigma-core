// general
use failure::Error;
use hex::FromHex;
use std::str;
use std::time;
use web3;
use web3::contract::tokens::Tokenize;
use web3::contract::{Contract, Options};
use web3::futures::Future;
use web3::transports::{Http, EventLoopHandle, Batch};
use web3::types::BlockNumber;
use web3::types::FilterBuilder;
use web3::types::{Address, Log, U256};
use web3::Web3;
// files
use crate::common_u::errors;
use serde_json;
use serde_json::Value;
use std::fs::File;
use std::io::prelude::*;
use std::path::Path;
use std::sync::Arc;
use enigma_crypto::hash::Keccak256;

pub struct DeployParams {
    pub deployer: Address,
    pub abi: String,
    pub gas_limit: U256,
    pub bytecode: String,
    pub poll_interval: u64,
    pub confirmations: usize,
}

impl DeployParams {
    pub fn new(deployer: &str, abi: String, bytecode: String, gas_limit: u64,
               poll_interval: u64, confirmations: usize, ) -> Result<Self, Error> {
        let gas_limit: U256 = gas_limit.into();

        let deployer: Address = deployer.parse()?;

        Ok(DeployParams { deployer, abi, gas_limit, bytecode, poll_interval, confirmations })
    }
}

// given a path load EnigmaContract.json and extract the ABI and the bytecode
pub fn load_contract_abi_bytecode<P: AsRef<Path>>(path: P) -> Result<(String, String), Error> {
    let f = File::open(path)?;
    let contract_data: Value = serde_json::from_reader(f)?;
    let abi = serde_json::to_string(&contract_data["abi"])?;
    let bytecode = serde_json::to_string(&contract_data["bytecode"])?;
    Ok((abi, bytecode))
}

pub fn load_contract_abi<R: Read>(rdr: R) -> Result<String, Error> {
    let data: Value = serde_json::from_reader(rdr)?;
    if data.is_array() {
        Ok(serde_json::to_string(&data)?)
    } else {
        Ok(serde_json::to_string(&data["abi"])?)
    }
}

// Important!! Best Practice is to have only one Web3 Instance.
// Every time Web3::new() is called it spawns a new thread that is tied to eloop.
// Important!! When eloop is Dropped, the underlying Transport dies.
// https://github.com/tomusdrw/rust-web3/blob/master/src/transports/http.rs#L79
<<<<<<< HEAD
// Precision: This is true for Transport::new(), not Web3::new()
pub fn connect(url: &str) -> Result<(EventLoopHandle, Web3<Http>), Error> {
=======
#[logfn(WARN)]
pub fn connect(url: &str) -> Result<(web3::transports::EventLoopHandle, Web3<Http>), Error> {
>>>>>>> 3bfe62ab
    let (_eloop, http) = match web3::transports::Http::new(url) {
        Ok((eloop, http)) => (eloop, http),
        Err(_) => return Err(errors::Web3Error { message: String::from("unable to create an http connection") }.into()),
    };
    let w3 = web3::Web3::new(http);
    Ok((_eloop, w3))
}

pub fn connect_batch(http: Http) -> Web3<Batch<Http>> {
    let w3 = web3::Web3::new(web3::transports::Batch::new(http));
    w3
}

// connect to an existing deployed smart contract
pub fn deployed_contract(web3: &Web3<Http>, contract_addr: Address, abi: &[u8]) -> Result<Contract<Http>, Error> {
    match Contract::from_json(web3.eth(), contract_addr, abi) {
        Ok(contract) => Ok(contract),
        Err(_) => Err(errors::Web3Error { message: String::from("unable to create a contract") }.into()),
    }
}

// private:: truncate the bytecode from solidity json
// this method does 2 things:
// 1) web3 requires byte array of the hex byte code from_hex
// 2) serde_json reads the bytecode as string with '"0x..."' so 4 chars needs to be removed.
// TODO:: solve the fact that serde doesnt ignore `"`
pub fn truncate_bytecode(bytecode: &str) -> Result<Vec<u8>, Error> {
    println!("Truncating bytecode: {}", bytecode);
    let b = bytecode.as_bytes();
    let sliced = &b[3..b.len() - 1];
    let result = str::from_utf8(&sliced.to_vec()).unwrap().from_hex()?;
    Ok(result)
}

// deploy any smart contract
pub fn deploy_contract<P>(web3: &Web3<Http>, tx_params: &DeployParams, ctor_params: P) -> Result<Contract<Http>, Error>
where P: Tokenize {
    let bytecode: Vec<u8> = truncate_bytecode(&tx_params.bytecode)?;

    let deployer_addr = tx_params.deployer;
    let mut options = Options::default();
    options.gas = Some(tx_params.gas_limit);

    let builder = Contract::deploy(web3.eth(), tx_params.abi.as_bytes())
        .unwrap()
        .confirmations(tx_params.confirmations)
        .poll_interval(time::Duration::from_secs(tx_params.poll_interval));

    match builder.options(options).execute(bytecode, ctor_params, deployer_addr) {
        Ok(builder) => {
            let contract = builder.wait().unwrap();
            println!("deployed contract at address = {}", contract.address());
            Ok(contract)
        }
        Err(_) => Err(errors::Web3Error { message: String::from("unable to deploy the contract") }.into()),
    }
}

//////////////////////// EVENTS LISTENING START ///////////////////////////

fn build_event_filter(event_name: &str, contract_addr: Option<&str>) -> web3::types::Filter {
    let filter = FilterBuilder::default()
        .topics(Some(vec![(*event_name.as_bytes().keccak256()).into()]), None, None, None)
        .from_block(BlockNumber::Earliest)
        .to_block(BlockNumber::Latest);
    match contract_addr {
        Some(addr) => filter.address(vec![addr.parse().unwrap()]).build(),
        None => filter.build(),
    }
}

/// TESTING: filter the network for events
pub fn filter_blocks(w3: &Arc<Web3<Http>>, contract_addr: Option<&str>, event_name: &str) -> Result<Vec<Log>, Error> {
    let filter = build_event_filter(event_name, contract_addr);

    match w3.eth().logs(filter).wait() {
        Ok(logs) => Ok(logs),
        Err(_) => Err(errors::Web3Error { message: String::from("unable to retrieve logs") }.into()),
    }
}
// TODO:: implement this function, it should work but needs more improvements and of course a future from the outside as a parameter.
// pub fn filter_blocks_async(contract_addr : String ,url : String){
//     let (eloop,w3) = connect(&url.as_str())
//         .expect("cannot connect to ethereum");

//     let contract_addr = contract_addr.clone();
//     //"Hello(address)"
//     // let filter = build_event_fuilder(String::from("Hello(address)"),Some(contract_addr.clone()));
//     let filter = build_event_fuilder(String::from("Hello(address)"),None);

//     let future = w3.eth()
//             .logs(filter)
//             .then(move |res|{
//                 match res {
//                     Ok(logs)=>{
//                         println!("Ok got log  {:?}", logs );
//                     },
//                     Err(e) =>{
//                         println!("Err got log {:?} ",e );
//                     },
//                 }

//             Ok(())
//         });
//         eloop.remote().spawn(|_| future);
//         loop{
//           thread::sleep(time::Duration::from_secs(1));
//         }
// }

//////////////////////// EVENTS LISTENING END ///////////////////////////

//////////////////////// TESTS  /////////////////////////////////////////

#[cfg(test)]
mod test {
    extern crate rustc_hex;
    use self::rustc_hex::ToHex;
    use super::*;
    use std::env;
    use web3_utils::w3utils;

    /// This function is important to enable testing both on the CI server and local.
    /// On the CI Side:
    /// The ethereum network url is being set into env variable 'NODE_URL' and taken from there.
    /// Anyone can modify it by simply doing $export NODE_URL=<some ethereum node url> and then running the tests.
    /// The default is set to ganache cli "http://localhost:8545"
    fn get_node_url() -> String { env::var("NODE_URL").unwrap_or("http://localhost:8545".to_string()) }
    // helper: given a contract name return the bytecode and the abi
    fn get_contract(ctype: &str) -> (String, String) {
        let path = env::current_dir().unwrap();
        println!("The current directory is {}", path.display());

        let enigma_token = "./src/tests/web3_tests/contracts/EnigmaToken.json";
        let enigma = "./src/tests/web3_tests/contracts/Enigma.json";
        let dummy = "./src/tests/web3_tests/contracts/Dummy.json";

        let to_load = match ctype.as_ref() {
            "EnigmaToken" => enigma_token,
            "Enigma" => enigma,
            "Dummy" => dummy,
            _ => "",
        };
        assert_ne!(to_load, "", "wrong contract type");

        let (abi, bytecode) = w3utils::load_contract_abi_bytecode(to_load).unwrap();
        (abi, bytecode)
    }
    // helper to quickly mock params for deployment of a contract to generate DeployParams
    fn get_deploy_params(account: Address, ctype: &str) -> w3utils::DeployParams {
        let deployer = account.to_hex();
        let gas_limit: u64 = 5999999;
        let poll_interval: u64 = 1;
        let confirmations: usize = 0;
        let (abi, bytecode) = get_contract(&ctype.to_string());
        w3utils::DeployParams::new(&deployer, abi, bytecode, gas_limit, poll_interval, confirmations).unwrap()
    }
    // helper connect to web3
    fn connect() -> (web3::transports::EventLoopHandle, Web3<Http>, Vec<Address>) {
        let uri = get_node_url();
        let (eloop, w3) = w3utils::connect(&uri).unwrap();
        let accounts = w3.eth().accounts().wait().unwrap();
        (eloop, w3, accounts)
    }
    // helper deploy a dummy contract and return the contract instance
    fn deploy_dummy(w3: &Web3<Http>, account: Address) -> Contract<Http> {
        let tx = get_deploy_params(account, "Dummy");
        let contract = w3utils::deploy_contract(&w3, &tx, ()).unwrap();
        contract
    }
    #[test]
    //#[ignore]
    fn test_deploy_dummy_contract() {
        let (eloop, w3, accounts) = connect();
        let contract = deploy_dummy(&w3, accounts[0]);
        // validate deployment
        // mine func add to a uint256=0 1 and returns it's value
        let result = contract.query("mine", (), None, Options::default(), None);
        let param: U256 = result.wait().unwrap();
        assert_eq!(param.as_u64(), 1);
    }
    #[test]
    //#[ignore]
    fn test_deploy_enigma_contract() {
        // 1) generate ctor input
        // the enigma contract requires 2 addresses in the constructor
        let account = String::from("627306090abab3a6e1400e9345bc60c78a8bef57");
        let fake_input: Address = account.parse().expect("unable to parse account address");
        let fake_input = (fake_input.clone(), fake_input);
        // 2) connect to ethereum network
        let (eloop, w3, accounts) = connect();
        // 3) get mock of the deploy params
        let tx = get_deploy_params(accounts[0], "Enigma");
        // 4) deploy the contract
        w3utils::deploy_contract(&w3, &tx, fake_input).unwrap();
    }
    #[test]
    //#[ignore]
    fn test_deployed_contract() {
        // deploy the dummy contract
        let (eloop, w3, accounts) = connect();
        let contract = deploy_dummy(&w3, accounts[0]);
        // the deployed contract address
        let address = contract.address();
        let (abi, bytecode) = get_contract(&String::from("Dummy"));
        let contract = w3utils::deployed_contract(&w3, address, abi.as_bytes()).unwrap();
        let result = contract.query("mine", (), None, Options::default(), None);
        let param: U256 = result.wait().unwrap();
        assert_eq!(param.as_u64(), 1);
    }
}<|MERGE_RESOLUTION|>--- conflicted
+++ resolved
@@ -64,13 +64,10 @@
 // Every time Web3::new() is called it spawns a new thread that is tied to eloop.
 // Important!! When eloop is Dropped, the underlying Transport dies.
 // https://github.com/tomusdrw/rust-web3/blob/master/src/transports/http.rs#L79
-<<<<<<< HEAD
 // Precision: This is true for Transport::new(), not Web3::new()
 pub fn connect(url: &str) -> Result<(EventLoopHandle, Web3<Http>), Error> {
-=======
 #[logfn(WARN)]
 pub fn connect(url: &str) -> Result<(web3::transports::EventLoopHandle, Web3<Http>), Error> {
->>>>>>> 3bfe62ab
     let (_eloop, http) = match web3::transports::Http::new(url) {
         Ok((eloop, http)) => (eloop, http),
         Err(_) => return Err(errors::Web3Error { message: String::from("unable to create an http connection") }.into()),
