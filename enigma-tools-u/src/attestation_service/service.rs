--- conflicted
+++ resolved
@@ -17,20 +17,13 @@
 pub struct ASReport {
     pub id: String,
     pub timestamp: String,
-<<<<<<< HEAD
-    pub isvEnclaveQuoteStatus: String,
-    pub platformInfoBlob: Option<String>,
-    pub isvEnclaveQuoteBody: String,
-=======
     #[serde(rename = "isvEnclaveQuoteStatus")]
     pub isv_enclave_quote_status: String,
     #[serde(rename = "platformInfoBlob")]
-    pub platform_info_blob: String,
+    pub platform_info_blob: Option<String>,
     #[serde(rename = "isvEnclaveQuoteBody")]
     pub isv_enclave_quote_body: String,
->>>>>>> fb744964
-}
-
+}
 #[derive(Serialize, Deserialize, Debug)]
 pub struct ASResult {
     pub ca: String,
@@ -150,7 +143,6 @@
     // parse the response json into an ASResponse
     fn unwrap_report_obj(&self, r: &Value) -> ASReport {
         let report_str = r["result"]["report"].as_str().unwrap();
-        println!("the report: {}", report_str);
         let report_obj: ASReport = serde_json::from_str(report_str).unwrap();
         report_obj
     }
