use serde_json;
use serde_json::{Value};
use reqwest;
use failure::Error;
use common_u::errors;
<<<<<<< HEAD
use attestation_service;
use rlp;
=======
use base64;
use std::io::Read;
use std::mem;
use std::string::ToString;
use openssl::x509::{X509, X509VerifyResult};
use openssl::sign::Verifier;
use openssl::hash::MessageDigest;
use hex::FromHex;
>>>>>>> 33ddd7e8

#[derive(Serialize, Deserialize, Debug)]
pub struct ASReport {
    pub id : String, 
    pub timestamp : String,
    pub isvEnclaveQuoteStatus : String,
    pub platformInfoBlob : String,
    pub isvEnclaveQuoteBody : String
}
#[derive(Serialize, Deserialize, Debug)]
pub struct ASResult {
    pub ca : String, 
    pub certificate : String,
    pub report : ASReport,
    pub report_string : String,
    pub signature : String, 
    pub validate : bool
}
#[derive(Serialize, Deserialize, Debug)]
pub struct ASResponse {
    pub id : i64,
    pub jsonrpc : String, 
    pub result : ASResult
}
#[derive(Serialize, Deserialize, Debug)]
pub struct Params {
    pub quote : String,
}
#[derive(Serialize, Deserialize, Debug)]
pub struct QuoteRequest {
    pub jsonrpc : String, 
    pub method : String, 
    pub params : Params, 
    pub id : i32, 
}

#[derive(Default)]
pub struct Quote {
    pub body: QBody,
    pub report_body: QReportBody,
}

pub struct QBody { // size: 48
    pub version: [u8; 2],
    pub signature_type: [u8; 2],
    pub gid: [u8; 4],
    pub isv_svn_qe: [u8; 2],
    pub isv_svn_pce: [u8; 2],
    pub reserved: [u8; 4],
    pub base_name: [u8; 32],
}

pub struct QReportBody { // size: 384
    pub cpu_svn: [u8; 16],
    pub misc_select: [u8; 4],
    pub reserved: [u8; 28],
    pub attributes: [u8; 16],
    pub mr_enclave: [u8; 32],
    pub reserved2: [u8; 32],
    pub mr_signer: [u8; 32],
    pub reserved3: [u8; 96],
    pub isv_prod_id: [u8; 2],
    pub isv_svn: [u8; 2],
    pub reserved4: [u8; 60],
    pub report_data: [u8; 64],
}

pub struct AttestationService {
    connection_str : String,
}
impl AttestationService{
    pub fn new(conn_str: &str)->AttestationService{
        AttestationService{
            connection_str : conn_str.to_string()
        }
    }
    pub fn get_report(&self,quote : &String)-> Result<ASResponse,Error>{
        let request : QuoteRequest = self.build_request(quote);
        let response : ASResponse =  self.send_request(request)?;
        Ok(response)
    }
    // input: encrypted enclave quote 
    // output : JSON-RPC request object
    pub fn build_request(&self, quote : &String) -> QuoteRequest{
        QuoteRequest{
            jsonrpc : "2.0".to_string(),
            method : "validate".to_string(),
            params : Params{
                quote : quote.to_string(),
            },
            id : 1
        }
    }
    // request the report object 
    pub fn send_request(&self,quote_req : QuoteRequest)-> Result<ASResponse,Error>{
        
        let client = reqwest::Client::new();
        let mut res = client.post(self.connection_str.as_str())
            .json(&quote_req)
            .send().unwrap();
        let response_str =  res.text().unwrap();
        let json_response : Value = serde_json::from_str(response_str.as_str()).unwrap();

        if res.status().is_success(){
            // parse the Json object into an ASResponse struct 
            let response : ASResponse = self.unwrap_response(&json_response);
            Ok(response)

        }else if res.status().is_server_error(){

             let mut message = String::from("[-] AttestationService: Server Error happened. Status code: ");
             message.push_str(res.status().to_string().as_str());
             Err(errors::AttestationServiceErr{
                 message : message
             }.into())

        }else{

             let mut message = String::from("[-] AttestationService: Unkown Error happened. Status code: ");
             message.push_str(res.status().to_string().as_str());
             Err(errors::AttestationServiceErr{
                 message : message
             }.into())

        }
<<<<<<< HEAD
}
    // encode to rlp the report -> registration for the enigma contract 
    pub fn rlp_encode_registration_params(&self,quote : &String)->Result<(Vec<u8>,ASResponse),Error>{
        let as_response = self.get_report(quote).unwrap();
        // certificate,signature,report_string are all need to be rlp encoded and send to register() func in enigma contract
        let certificate = as_response.result.certificate.clone();
        let signature = as_response.result.signature.clone();
        let report_string = as_response.result.report_string.clone();
        // rlp encoding 
        let clear = vec![report_string.as_str(), certificate.as_str(), signature.as_str()];
        let encoded = rlp::encode_list::<&str,&str>(&clear).to_vec();
        Ok((encoded,as_response))
=======
>>>>>>> 33ddd7e8
    }
    // parse the response json into an ASResponse
    fn unwrap_report_obj(&self,r : &Value) -> ASReport {
        let report_str = r["result"]["report"].as_str().unwrap();
        let report_obj : ASReport = serde_json::from_str(report_str).unwrap();
        report_obj
    }

    fn unwrap_result(&self,r : & Value) -> ASResult{
        let ca = r["result"]["ca"].as_str().unwrap();
        let certificate = r["result"]["certificate"].as_str().unwrap();
        let signature = r["result"]["signature"].as_str().unwrap();
        let validate = match r["result"]["validate"].as_str() {
            Some(v)=>{
                if v == "True"{
                    true
                }else{
                    false
                }
            },
            None =>{
                false
            },
        };
        let report : ASReport =  self.unwrap_report_obj(r);
        let result_obj : ASResult  = ASResult{
            ca: ca.to_string(), 
            certificate : certificate.to_string(), 
            signature : signature.to_string(), 
            validate : validate , 
            report : report , 
            report_string :  r["result"]["report"].as_str().unwrap().to_string()
        };
        result_obj
    }

    fn unwrap_response(&self,r : & Value) -> ASResponse{
        let result : ASResult = self.unwrap_result(r);
        let id = r["id"].as_i64().unwrap();
        let jsonrpc = r["jsonrpc"].as_str().unwrap();
        let response_obj : ASResponse = ASResponse {
            id : id , 
            jsonrpc : jsonrpc.to_string(),
            result : result
        };
        response_obj
    }

}

impl ASResponse {
    pub fn get_quote(&self) -> Result<Quote, Error> {
        Quote::from_base64(&self.result.report.isvEnclaveQuoteBody)
    }
}

impl ASResult {
    pub fn verify_report(&self) -> Result<bool, Error> {
        let ca = X509::from_pem(&self.ca.as_bytes())?;
        let cert = X509::from_pem(&self.certificate.as_bytes())?;
        match ca.issued(&cert) {
            X509VerifyResult::OK => (),
            _ => return Ok(false),
        };
        let pubkey = cert.public_key()?;
        let sig = self.signature.from_hex()?;
        let mut verifier = Verifier::new(MessageDigest::sha256(), &pubkey)?;
        verifier.update(&self.report_string.as_bytes())?;
        Ok(verifier.verify(&sig)?)
    }
}

impl Quote {
    pub fn from_base64(encoded_quote: &str) -> Result<Quote, Error> {
        let quote_bytes =  base64::decode(encoded_quote)?;
        let mut result: Quote = Default::default();
//        let mut sig_len = [0u8; 4]; sig_len.copy_from_slice(&quote_bytes[432..436]);
        Ok(Quote {
            body: QBody::from_bytes_read(&mut &quote_bytes[..48])?,
            report_body: QReportBody::from_bytes_read(&mut &quote_bytes[48..432])?,
        })
    }
}


impl QBody {
    pub fn from_bytes_read<R: Read> (body: &mut R) -> Result<QBody, Error> {
        let mut result: QBody = Default::default();

        body.read_exact(&mut result.version)?;
        body.read_exact(&mut result.signature_type)?;
        body.read_exact(&mut result.gid)?;
        body.read_exact(&mut result.isv_svn_qe)?;
        body.read_exact(&mut result.isv_svn_pce)?;
        body.read_exact(&mut result.reserved)?;
        body.read_exact(&mut result.base_name)?;

        if body.read(&mut [0u8])? != 0 {
            return Err( errors::QuoteErr { message: "String passed to QBody is too big".to_string() }.into() )
        }
        Ok(result)
    }
}

impl Default for QBody {
    fn default() -> QBody {
        unsafe { mem::zeroed() }
    }
}

impl QReportBody { // Size: 384
    pub fn from_bytes_read<R: Read> (body: &mut R) -> Result<QReportBody, Error> {
        let mut result: QReportBody = Default::default();

        body.read_exact(&mut result.cpu_svn)?;
        body.read_exact(&mut result.misc_select)?;
        body.read_exact(&mut result.reserved)?;
        body.read_exact(&mut result.attributes)?;
        body.read_exact(&mut result.mr_enclave)?;
        body.read_exact(&mut result.reserved2)?;
        body.read_exact(&mut result.mr_signer)?;
        body.read_exact(&mut result.reserved3)?;
        body.read_exact(&mut result.isv_prod_id)?;
        body.read_exact(&mut result.isv_svn)?;
        body.read_exact(&mut result.reserved4)?;
        body.read_exact(&mut result.report_data)?;

        if body.read(&mut [0u8])? != 0 {
            return Err( errors::QuoteErr { message: "String passed to QReportBody is too big".to_string() }.into() )
        }
        Ok(result)
    }
}

impl Default for QReportBody {
    fn default() -> QReportBody {
        unsafe { mem::zeroed() }
    }
}


 #[cfg(test)]  
 mod test {
     use attestation_service::service::*;
     use attestation_service;
     use std::str::from_utf8;
    // this unit-test is for the attestation service
    // it uses a hardcoded quote that is validated 
    // the test requests a report from the attestation service construct an object with the response 
    // for signing the report there's additional field that can be accessed via ASResponse.result.report_string
     #[test]
     fn test_get_response_attestation_service(){ 
        // build a request 
        let service : AttestationService = AttestationService::new(attestation_service::constants::ATTESTATION_SERVICE_URL);
        let quote = String::from("AgAAANoKAAAHAAYAAAAAABYB+Vw5ueowf+qruQGtw+54eaWW7MiyrIAooQw/uU3eBAT/////AAAAAAAAAAAAAAAAAAAAAAAAAAAAAAAAAAAAAAAAAAAAAAAAAAAAAAAABwAAAAAAAAAHAAAAAAAAALcVy53ugrfvYImaDi1ZW5RueQiEekyu/HmLIKYvg6OxAAAAAAAAAAAAAAAAAAAAAAAAAAAAAAAAAAAAAAAAAACD1xnnferKFHD2uvYqTXdDA8iZ22kCD5xw7h38CMfOngAAAAAAAAAAAAAAAAAAAAAAAAAAAAAAAAAAAAAAAAAAAAAAAAAAAAAAAAAAAAAAAAAAAAAAAAAAAAAAAAAAAAAAAAAAAAAAAAAAAAAAAAAAAAAAAAAAAAAAAAAAAAAAAAAAAAAAAAAAAAAAAAAAAAAAAAAAAAAAAAAAAAAAAAAAAAAAAAAAAAAAAAAAAAAAAAAAAAAAAAAAAAAAAAAAAACGcCDM4cgbYe6zQSwWQINFsDvd21kXGeteDakovCXPDwjJ31WG0K+wyDDRo8PFi293DtIr6DgNqS/guQSkglPJqAIAALbvs91Ugh9/yhBpAyGQPth+UWXRboGkTaZ3DY8U+Upkb2NWbLPkXbcMbB7c3SAfV4ip/kPswyq0OuTTiJijsUyOBOV3hVLIWM4f2wVXwxiVRXrfeFs/CGla6rGdRQpFzi4wWtrdKisVK5+Cyrt2y38Ialm0NqY9FIjxlodD9D7TC8fv0Xog29V1HROlY+PvRNa+f2qp858w8j+9TshkvOAdE1oVzu0F8KylbXfsSXhH7d+n0c8fqSBoLLEjedoDBp3KSO0bof/uzX2lGQJkZhJ/RSPPvND/1gVj9q1lTM5ccbfVfkmwdN0B5iDA5fMJaRz5o8SVILr3uWoBiwx7qsUceyGX77tCn2gZxfiOICNrpy3vv384TO2ovkwvhq1Lg071eXAlxQVtPvRYOGgBAABydn7bEWdP2htRd46nBkGIAoNAnhMvbGNbGCKtNVQAU0N9f7CROLPOTrlw9gVlKK+G5vM1X95KTdcOjs8gKtTkgEos021zBs9R+whyUcs9npo1SJ8GzowVwTwWfVz9adw2jL95zwJ/qz+y5x/IONw9iXspczf7W+bwyQpNaetO9xapF6aHg2/1w7st9yJOd0OfCZsowikJ4JRhAMcmwj4tiHovLyo2fpP3SiNGzDfzrpD+PdvBpyQgg4aPuxqGW8z+4SGn+vwadsLr+kIB4z7jcLQgkMSAplrnczr0GQZJuIPLxfk9mp8oi5dF3+jqvT1d4CWhRwocrs7Vm1tAKxiOBzkUElNaVEoFCPmUYE7uZhfMqOAUsylj3Db1zx1F1d5rPHgRhybpNpxThVWWnuT89I0XLO0WoQeuCSRT0Y9em1lsozSu2wrDKF933GL7YL0TEeKw3qFTPKsmUNlWMIow0jfWrfds/Lasz4pbGA7XXjhylwum8e/I");
        let as_response : ASResponse = service.get_report(&quote).unwrap();
        // THE report as a string ready for signing 
        //println!("report to be signed string => {}",as_response.result.report_string );
        // example on how to access some param inside ASResponse
        //println!("report isv enclave quote status  => {}",as_response.result.report.isvEnclaveQuoteStatus );
        assert_eq!(true, as_response.result.validate);
        assert_eq!("2.0",as_response.jsonrpc );
     }
<<<<<<< HEAD
     // get rlp_encoded Vec<u8> that contains the bytes array for worker registration in the enigma smart contract.
    #[test]
     fn test_get_response_attestation_service_rlp_encoded(){ 
        // build a request 
        let service : AttestationService = AttestationService::new(attestation_service::constants::ATTESTATION_SERVICE_URL);
        let quote = String::from("AgAAANoKAAAHAAYAAAAAABYB+Vw5ueowf+qruQGtw+54eaWW7MiyrIAooQw/uU3eBAT/////AAAAAAAAAAAAAAAAAAAAAAAAAAAAAAAAAAAAAAAAAAAAAAAAAAAAAAAABwAAAAAAAAAHAAAAAAAAALcVy53ugrfvYImaDi1ZW5RueQiEekyu/HmLIKYvg6OxAAAAAAAAAAAAAAAAAAAAAAAAAAAAAAAAAAAAAAAAAACD1xnnferKFHD2uvYqTXdDA8iZ22kCD5xw7h38CMfOngAAAAAAAAAAAAAAAAAAAAAAAAAAAAAAAAAAAAAAAAAAAAAAAAAAAAAAAAAAAAAAAAAAAAAAAAAAAAAAAAAAAAAAAAAAAAAAAAAAAAAAAAAAAAAAAAAAAAAAAAAAAAAAAAAAAAAAAAAAAAAAAAAAAAAAAAAAAAAAAAAAAAAAAAAAAAAAAAAAAAAAAAAAAAAAAAAAAAAAAAAAAAAAAAAAAACGcCDM4cgbYe6zQSwWQINFsDvd21kXGeteDakovCXPDwjJ31WG0K+wyDDRo8PFi293DtIr6DgNqS/guQSkglPJqAIAALbvs91Ugh9/yhBpAyGQPth+UWXRboGkTaZ3DY8U+Upkb2NWbLPkXbcMbB7c3SAfV4ip/kPswyq0OuTTiJijsUyOBOV3hVLIWM4f2wVXwxiVRXrfeFs/CGla6rGdRQpFzi4wWtrdKisVK5+Cyrt2y38Ialm0NqY9FIjxlodD9D7TC8fv0Xog29V1HROlY+PvRNa+f2qp858w8j+9TshkvOAdE1oVzu0F8KylbXfsSXhH7d+n0c8fqSBoLLEjedoDBp3KSO0bof/uzX2lGQJkZhJ/RSPPvND/1gVj9q1lTM5ccbfVfkmwdN0B5iDA5fMJaRz5o8SVILr3uWoBiwx7qsUceyGX77tCn2gZxfiOICNrpy3vv384TO2ovkwvhq1Lg071eXAlxQVtPvRYOGgBAABydn7bEWdP2htRd46nBkGIAoNAnhMvbGNbGCKtNVQAU0N9f7CROLPOTrlw9gVlKK+G5vM1X95KTdcOjs8gKtTkgEos021zBs9R+whyUcs9npo1SJ8GzowVwTwWfVz9adw2jL95zwJ/qz+y5x/IONw9iXspczf7W+bwyQpNaetO9xapF6aHg2/1w7st9yJOd0OfCZsowikJ4JRhAMcmwj4tiHovLyo2fpP3SiNGzDfzrpD+PdvBpyQgg4aPuxqGW8z+4SGn+vwadsLr+kIB4z7jcLQgkMSAplrnczr0GQZJuIPLxfk9mp8oi5dF3+jqvT1d4CWhRwocrs7Vm1tAKxiOBzkUElNaVEoFCPmUYE7uZhfMqOAUsylj3Db1zx1F1d5rPHgRhybpNpxThVWWnuT89I0XLO0WoQeuCSRT0Y9em1lsozSu2wrDKF933GL7YL0TEeKw3qFTPKsmUNlWMIow0jfWrfds/Lasz4pbGA7XXjhylwum8e/I");
        let (rlp_encoded, as_response ) = service.rlp_encode_registration_params(&quote).unwrap();
        assert_eq!(true, as_response.result.validate);
        assert_eq!("2.0",as_response.jsonrpc );
=======

     #[test]
     fn test_decoding_quote() {
         let isv_enclave_quote = "AgAAANoKAAAHAAYAAAAAABYB+Vw5ueowf+qruQGtw+5gbJslhOX9eWDNazWpHhBVBAT/////AAAAAAAAAAAAAAAAAAAAAAAAAAAAAAAAAAAAAAAAAAAAAAAAAAAAAAAABwAAAAAAAAAHAAAAAAAAABIhP23bLUNSZ1yvFIrZa0pu/zt6/n3X8qNjMVbWgOGDAAAAAAAAAAAAAAAAAAAAAAAAAAAAAAAAAAAAAAAAAACD1xnnferKFHD2uvYqTXdDA8iZ22kCD5xw7h38CMfOngAAAAAAAAAAAAAAAAAAAAAAAAAAAAAAAAAAAAAAAAAAAAAAAAAAAAAAAAAAAAAAAAAAAAAAAAAAAAAAAAAAAAAAAAAAAAAAAAAAAAAAAAAAAAAAAAAAAAAAAAAAAAAAAAAAAAAAAAAAAAAAAAAAAAAAAAAAAAAAAAAAAAAAAAAAAAAAAAAAAAAAAAAAAAAAAAAAAAAAAAAAAAAAAAAAAAAweDRlNmRkMjg0NzdkM2NkY2QzMTA3NTA3YjYxNzM3YWFhMTU5MTYwNzAAAAAAAAAAAAAAAAAAAAAAAAAAAAAA";
         let quote = Quote::from_base64(&isv_enclave_quote).unwrap();
         let data = quote.report_body.report_data;
         let data_str = from_utf8(&data).unwrap();
         assert_eq!(data_str.trim_right_matches("\x00"), "0x4e6dd28477d3cdcd3107507b61737aaa15916070");
     }

     #[test]
     fn test_verify_report() {
         let report = ASResult {
             ca: "-----BEGIN CERTIFICATE-----\nMIIFSzCCA7OgAwIBAgIJANEHdl0yo7CUMA0GCSqGSIb3DQEBCwUAMH4xCzAJBgNV\nBAYTAlVTMQswCQYDVQQIDAJDQTEUMBIGA1UEBwwLU2FudGEgQ2xhcmExGjAYBgNV\nBAoMEUludGVsIENvcnBvcmF0aW9uMTAwLgYDVQQDDCdJbnRlbCBTR1ggQXR0ZXN0\nYXRpb24gUmVwb3J0IFNpZ25pbmcgQ0EwIBcNMTYxMTE0MTUzNzMxWhgPMjA0OTEy\nMzEyMzU5NTlaMH4xCzAJBgNVBAYTAlVTMQswCQYDVQQIDAJDQTEUMBIGA1UEBwwL\nU2FudGEgQ2xhcmExGjAYBgNVBAoMEUludGVsIENvcnBvcmF0aW9uMTAwLgYDVQQD\nDCdJbnRlbCBTR1ggQXR0ZXN0YXRpb24gUmVwb3J0IFNpZ25pbmcgQ0EwggGiMA0G\nCSqGSIb3DQEBAQUAA4IBjwAwggGKAoIBgQCfPGR+tXc8u1EtJzLA10Feu1Wg+p7e\nLmSRmeaCHbkQ1TF3Nwl3RmpqXkeGzNLd69QUnWovYyVSndEMyYc3sHecGgfinEeh\nrgBJSEdsSJ9FpaFdesjsxqzGRa20PYdnnfWcCTvFoulpbFR4VBuXnnVLVzkUvlXT\nL/TAnd8nIZk0zZkFJ7P5LtePvykkar7LcSQO85wtcQe0R1Raf/sQ6wYKaKmFgCGe\nNpEJUmg4ktal4qgIAxk+QHUxQE42sxViN5mqglB0QJdUot/o9a/V/mMeH8KvOAiQ\nbyinkNndn+Bgk5sSV5DFgF0DffVqmVMblt5p3jPtImzBIH0QQrXJq39AT8cRwP5H\nafuVeLHcDsRp6hol4P+ZFIhu8mmbI1u0hH3W/0C2BuYXB5PC+5izFFh/nP0lc2Lf\n6rELO9LZdnOhpL1ExFOq9H/B8tPQ84T3Sgb4nAifDabNt/zu6MmCGo5U8lwEFtGM\nRoOaX4AS+909x00lYnmtwsDVWv9vBiJCXRsCAwEAAaOByTCBxjBgBgNVHR8EWTBX\nMFWgU6BRhk9odHRwOi8vdHJ1c3RlZHNlcnZpY2VzLmludGVsLmNvbS9jb250ZW50\nL0NSTC9TR1gvQXR0ZXN0YXRpb25SZXBvcnRTaWduaW5nQ0EuY3JsMB0GA1UdDgQW\nBBR4Q3t2pn680K9+QjfrNXw7hwFRPDAfBgNVHSMEGDAWgBR4Q3t2pn680K9+Qjfr\nNXw7hwFRPDAOBgNVHQ8BAf8EBAMCAQYwEgYDVR0TAQH/BAgwBgEB/wIBADANBgkq\nhkiG9w0BAQsFAAOCAYEAeF8tYMXICvQqeXYQITkV2oLJsp6J4JAqJabHWxYJHGir\nIEqucRiJSSx+HjIJEUVaj8E0QjEud6Y5lNmXlcjqRXaCPOqK0eGRz6hi+ripMtPZ\nsFNaBwLQVV905SDjAzDzNIDnrcnXyB4gcDFCvwDFKKgLRjOB/WAqgscDUoGq5ZVi\nzLUzTqiQPmULAQaB9c6Oti6snEFJiCQ67JLyW/E83/frzCmO5Ru6WjU4tmsmy8Ra\nUd4APK0wZTGtfPXU7w+IBdG5Ez0kE1qzxGQaL4gINJ1zMyleDnbuS8UicjJijvqA\n152Sq049ESDz+1rRGc2NVEqh1KaGXmtXvqxXcTB+Ljy5Bw2ke0v8iGngFBPqCTVB\n3op5KBG3RjbF6RRSzwzuWfL7QErNC8WEy5yDVARzTA5+xmBc388v9Dm21HGfcC8O\nDD+gT9sSpssq0ascmvH49MOgjt1yoysLtdCtJW/9FZpoOypaHx0R+mJTLwPXVMrv\nDaVzWh5aiEx+idkSGMnX\n-----END CERTIFICATE-----".to_string(),
             certificate: "-----BEGIN CERTIFICATE-----\nMIIEoTCCAwmgAwIBAgIJANEHdl0yo7CWMA0GCSqGSIb3DQEBCwUAMH4xCzAJBgNV\nBAYTAlVTMQswCQYDVQQIDAJDQTEUMBIGA1UEBwwLU2FudGEgQ2xhcmExGjAYBgNV\nBAoMEUludGVsIENvcnBvcmF0aW9uMTAwLgYDVQQDDCdJbnRlbCBTR1ggQXR0ZXN0\nYXRpb24gUmVwb3J0IFNpZ25pbmcgQ0EwHhcNMTYxMTIyMDkzNjU4WhcNMjYxMTIw\nMDkzNjU4WjB7MQswCQYDVQQGEwJVUzELMAkGA1UECAwCQ0ExFDASBgNVBAcMC1Nh\nbnRhIENsYXJhMRowGAYDVQQKDBFJbnRlbCBDb3Jwb3JhdGlvbjEtMCsGA1UEAwwk\nSW50ZWwgU0dYIEF0dGVzdGF0aW9uIFJlcG9ydCBTaWduaW5nMIIBIjANBgkqhkiG\n9w0BAQEFAAOCAQ8AMIIBCgKCAQEAqXot4OZuphR8nudFrAFiaGxxkgma/Es/BA+t\nbeCTUR106AL1ENcWA4FX3K+E9BBL0/7X5rj5nIgX/R/1ubhkKWw9gfqPG3KeAtId\ncv/uTO1yXv50vqaPvE1CRChvzdS/ZEBqQ5oVvLTPZ3VEicQjlytKgN9cLnxbwtuv\nLUK7eyRPfJW/ksddOzP8VBBniolYnRCD2jrMRZ8nBM2ZWYwnXnwYeOAHV+W9tOhA\nImwRwKF/95yAsVwd21ryHMJBcGH70qLagZ7Ttyt++qO/6+KAXJuKwZqjRlEtSEz8\ngZQeFfVYgcwSfo96oSMAzVr7V0L6HSDLRnpb6xxmbPdqNol4tQIDAQABo4GkMIGh\nMB8GA1UdIwQYMBaAFHhDe3amfrzQr35CN+s1fDuHAVE8MA4GA1UdDwEB/wQEAwIG\nwDAMBgNVHRMBAf8EAjAAMGAGA1UdHwRZMFcwVaBToFGGT2h0dHA6Ly90cnVzdGVk\nc2VydmljZXMuaW50ZWwuY29tL2NvbnRlbnQvQ1JML1NHWC9BdHRlc3RhdGlvblJl\ncG9ydFNpZ25pbmdDQS5jcmwwDQYJKoZIhvcNAQELBQADggGBAGcIthtcK9IVRz4r\nRq+ZKE+7k50/OxUsmW8aavOzKb0iCx07YQ9rzi5nU73tME2yGRLzhSViFs/LpFa9\nlpQL6JL1aQwmDR74TxYGBAIi5f4I5TJoCCEqRHz91kpG6Uvyn2tLmnIdJbPE4vYv\nWLrtXXfFBSSPD4Afn7+3/XUggAlc7oCTizOfbbtOFlYA4g5KcYgS1J2ZAeMQqbUd\nZseZCcaZZZn65tdqee8UXZlDvx0+NdO0LR+5pFy+juM0wWbu59MvzcmTXbjsi7HY\n6zd53Yq5K244fwFHRQ8eOB0IWB+4PfM7FeAApZvlfqlKOlLcZL2uyVmzRkyR5yW7\n2uo9mehX44CiPJ2fse9Y6eQtcfEhMPkmHXI01sN+KwPbpA39+xOsStjhP9N1Y1a2\ntQAVo+yVgLgV2Hws73Fc0o3wC78qPEA+v2aRs/Be3ZFDgDyghc/1fgU+7C+P6kbq\nd4poyb6IW8KCJbxfMJvkordNOgOUUxndPHEi/tb/U7uLjLOgPA==\n-----END CERTIFICATE-----".to_string(),
             report: unsafe { mem::zeroed() },
             report_string: "{\"id\":\"100342731086430570647295023189732744265\",\"timestamp\":\"2018-07-15T16:06:47.993263\",\"isvEnclaveQuoteStatus\":\"GROUP_OUT_OF_DATE\",\"platformInfoBlob\":\"1502006504000100000505020401010000000000000000000007000006000000020000000000000ADAD85ADE5C84743B9E8ABF2638808A7597A6EEBCEAA6A041429083B3CF232D6F746C7B19C832166D8ABB60F90BCE917270555115B0050F7E65B81253F794F665AA\",\"isvEnclaveQuoteBody\":\"AgAAANoKAAAHAAYAAAAAABYB+Vw5ueowf+qruQGtw+5gbJslhOX9eWDNazWpHhBVBAT/////AAAAAAAAAAAAAAAAAAAAAAAAAAAAAAAAAAAAAAAAAAAAAAAAAAAAAAAABwAAAAAAAAAHAAAAAAAAABIhP23bLUNSZ1yvFIrZa0pu/zt6/n3X8qNjMVbWgOGDAAAAAAAAAAAAAAAAAAAAAAAAAAAAAAAAAAAAAAAAAACD1xnnferKFHD2uvYqTXdDA8iZ22kCD5xw7h38CMfOngAAAAAAAAAAAAAAAAAAAAAAAAAAAAAAAAAAAAAAAAAAAAAAAAAAAAAAAAAAAAAAAAAAAAAAAAAAAAAAAAAAAAAAAAAAAAAAAAAAAAAAAAAAAAAAAAAAAAAAAAAAAAAAAAAAAAAAAAAAAAAAAAAAAAAAAAAAAAAAAAAAAAAAAAAAAAAAAAAAAAAAAAAAAAAAAAAAAAAAAAAAAAAAAAAAAAAweDRlNmRkMjg0NzdkM2NkY2QzMTA3NTA3YjYxNzM3YWFhMTU5MTYwNzAAAAAAAAAAAAAAAAAAAAAAAAAAAAAA\"}".to_string(),
             signature: "9e6a05bf42a627e3066b0067dc98bc22670df0061e42eed6a5af51ffa2e3b41949b6b177980b68c43855d4df71b2817b30f54bc40566225e6b721eb21fc0aba9b58e043bfaaae320e8d9613d514c0694b36b3fe41588b15480a6f7a4d025c244af531c7145d37f8b28c223bfb46c157470246e3dbd4aa15681103df2c8fd47bb59f7b827de559992fd24260e1113912bd98ba5cd769504bb5f21471ecd4f7713f600ae5169761c9047c09d186ad91f5ff89893c13be15d11bb663099192bcf2ce81f3cbbc28c9db93ce1a4df1141372d0d738fd9d0924d1e4fe58a6e2d12a5d2f723e498b783a6355ca737c4b0feeae3285340171cbe96ade8d8b926b23a8c90".to_string(),
             validate: true,
         };
         assert!(report.verify_report().unwrap());
     }

     #[test]
     fn test_attestation_service_decode_and_verify() {
         let service : AttestationService = AttestationService::new(attestation_service::constants::ATTESTATION_SERVICE_URL);
         let encrypted_quote = "AgAAANoKAAAHAAYAAAAAABYB+Vw5ueowf+qruQGtw+5gbJslhOX9eWDNazWpHhBVBAT/////AAAAAAAAAAAAAAAAAAAAAAAAAAAAAAAAAAAAAAAAAAAAAAAAAAAAAAAABwAAAAAAAAAHAAAAAAAAABIhP23bLUNSZ1yvFIrZa0pu/zt6/n3X8qNjMVbWgOGDAAAAAAAAAAAAAAAAAAAAAAAAAAAAAAAAAAAAAAAAAACD1xnnferKFHD2uvYqTXdDA8iZ22kCD5xw7h38CMfOngAAAAAAAAAAAAAAAAAAAAAAAAAAAAAAAAAAAAAAAAAAAAAAAAAAAAAAAAAAAAAAAAAAAAAAAAAAAAAAAAAAAAAAAAAAAAAAAAAAAAAAAAAAAAAAAAAAAAAAAAAAAAAAAAAAAAAAAAAAAAAAAAAAAAAAAAAAAAAAAAAAAAAAAAAAAAAAAAAAAAAAAAAAAAAAAAAAAAAAAAAAAAAAAAAAAAAweDRlNmRkMjg0NzdkM2NkY2QzMTA3NTA3YjYxNzM3YWFhMTU5MTYwNzAAAAAAAAAAAAAAAAAAAAAAAAAAAAAAqAIAAFCUk3u9iZOe6m0Hoq/2vHgHO2b4vJfI7saGcAdAYUJZ4Bu4hpXDRS+CfUSRHSn26sbSVL+1gcwx+lZZ/csjLJocAqlgyN1jkaAmMlKcX+Nz4m3ecBJCNKH++72YJyxyWLsUlY1GcjEDHhZUgJzb4z2Gl5cm8X+KWSyAqi9RVq5QEsvFQZ04ONiojOKgfBY0Y2J09lU0zOz2bKQLErSiNeJgq7bt/lu+IbDELWyqxJ0IoCOdvQapVjT5i8Rw9Y2eC3pXpR8uFlyR1e8bNXDrc7PofXttd4nJkoTrQuJpaR+d5jzIa9alLUVLPIQYCdMSNWmQ+Tv6OcO7gyhy7O5AYla+9FN8EAifAFJaE89uRfeB71TX+uP0l/XkkBQkDtEWD6H7TvjTOYGC4B3aYGgBAAD3Z5Uk/cPTTc6fn9LFdG+7445aVagObJdO3BD9+YNqPyu1j7jabltSFUxrM79lV4kt3P1BJpL+OCUQs7nob9/GkhzM5FsVc02Uj+kKnHkX9/9xSzWgP6NPMDHy5qKMEgKfrznzUyffgAzv3Mcn31S1A7cHHi5kyeQGriHDBD6+zVFMI0bqNblMwLYcJtQy0bfjDQRoqOn6YB5H2tbMpZ67QYtkhs0G6MhsPWoHW8qKIem1yjbHs0UedFZEhENrcgZyk8qHNtPndnlAeQ5gMv03W2VvRNO16QhdFL8+zEOtzxSuAq+XVHgP+eJuL4Q+ikL5+BKFc2WXNgy5PWj8bvvCfF2g7UmMJQyj0IPOlaAdjyYyTGY8lGCgN4adlfTpsAciZexR37emb8awQZkawSLWewKht9TjuLHtW/WbUKpJiSv6OF/TrTfr4Jmm6LehJ9eDQFaqkS6SPjF6Byn05t6+FPLE2XXHEqQ5v5jq2CkOalP4ftNXFyr2".to_string();
         let response = service.get_report(&encrypted_quote).unwrap();
         let quote = response.get_quote().unwrap();
         let address = from_utf8(&quote.report_body.report_data).unwrap();
         assert_eq!(address.trim_right_matches("\x00"), "0x4e6dd28477d3cdcd3107507b61737aaa15916070");
         assert!(response.result.verify_report().unwrap());
>>>>>>> 33ddd7e8
     }
 }<|MERGE_RESOLUTION|>--- conflicted
+++ resolved
@@ -3,10 +3,8 @@
 use reqwest;
 use failure::Error;
 use common_u::errors;
-<<<<<<< HEAD
 use attestation_service;
 use rlp;
-=======
 use base64;
 use std::io::Read;
 use std::mem;
@@ -15,7 +13,6 @@
 use openssl::sign::Verifier;
 use openssl::hash::MessageDigest;
 use hex::FromHex;
->>>>>>> 33ddd7e8
 
 #[derive(Serialize, Deserialize, Debug)]
 pub struct ASReport {
@@ -141,7 +138,6 @@
              }.into())
 
         }
-<<<<<<< HEAD
 }
     // encode to rlp the report -> registration for the enigma contract 
     pub fn rlp_encode_registration_params(&self,quote : &String)->Result<(Vec<u8>,ASResponse),Error>{
@@ -154,8 +150,6 @@
         let clear = vec![report_string.as_str(), certificate.as_str(), signature.as_str()];
         let encoded = rlp::encode_list::<&str,&str>(&clear).to_vec();
         Ok((encoded,as_response))
-=======
->>>>>>> 33ddd7e8
     }
     // parse the response json into an ASResponse
     fn unwrap_report_obj(&self,r : &Value) -> ASReport {
@@ -319,7 +313,6 @@
         assert_eq!(true, as_response.result.validate);
         assert_eq!("2.0",as_response.jsonrpc );
      }
-<<<<<<< HEAD
      // get rlp_encoded Vec<u8> that contains the bytes array for worker registration in the enigma smart contract.
     #[test]
      fn test_get_response_attestation_service_rlp_encoded(){ 
@@ -329,8 +322,7 @@
         let (rlp_encoded, as_response ) = service.rlp_encode_registration_params(&quote).unwrap();
         assert_eq!(true, as_response.result.validate);
         assert_eq!("2.0",as_response.jsonrpc );
-=======
-
+     }
      #[test]
      fn test_decoding_quote() {
          let isv_enclave_quote = "AgAAANoKAAAHAAYAAAAAABYB+Vw5ueowf+qruQGtw+5gbJslhOX9eWDNazWpHhBVBAT/////AAAAAAAAAAAAAAAAAAAAAAAAAAAAAAAAAAAAAAAAAAAAAAAAAAAAAAAABwAAAAAAAAAHAAAAAAAAABIhP23bLUNSZ1yvFIrZa0pu/zt6/n3X8qNjMVbWgOGDAAAAAAAAAAAAAAAAAAAAAAAAAAAAAAAAAAAAAAAAAACD1xnnferKFHD2uvYqTXdDA8iZ22kCD5xw7h38CMfOngAAAAAAAAAAAAAAAAAAAAAAAAAAAAAAAAAAAAAAAAAAAAAAAAAAAAAAAAAAAAAAAAAAAAAAAAAAAAAAAAAAAAAAAAAAAAAAAAAAAAAAAAAAAAAAAAAAAAAAAAAAAAAAAAAAAAAAAAAAAAAAAAAAAAAAAAAAAAAAAAAAAAAAAAAAAAAAAAAAAAAAAAAAAAAAAAAAAAAAAAAAAAAAAAAAAAAweDRlNmRkMjg0NzdkM2NkY2QzMTA3NTA3YjYxNzM3YWFhMTU5MTYwNzAAAAAAAAAAAAAAAAAAAAAAAAAAAAAA";
@@ -362,6 +354,5 @@
          let address = from_utf8(&quote.report_body.report_data).unwrap();
          assert_eq!(address.trim_right_matches("\x00"), "0x4e6dd28477d3cdcd3107507b61737aaa15916070");
          assert!(response.result.verify_report().unwrap());
->>>>>>> 33ddd7e8
      }
  }