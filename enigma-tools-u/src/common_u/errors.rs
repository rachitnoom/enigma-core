--- conflicted
+++ resolved
@@ -5,12 +5,9 @@
 pub struct AttestationServiceErr{
     pub message : String,
 }
-<<<<<<< HEAD
-=======
 
 #[derive(Fail, Debug)]
 #[fail(display = "Error while decoding the quote = ({})", message)]
 pub struct QuoteErr{
     pub message : String,
-}
->>>>>>> 33ddd7e8
+}